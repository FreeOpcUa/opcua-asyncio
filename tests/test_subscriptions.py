import asyncio
import pytest
from copy import copy
from asyncio import Future, sleep, wait_for, TimeoutError
from datetime import datetime, timedelta
from asynctest import CoroutineMock

import asyncua
from asyncua import ua

pytestmark = pytest.mark.asyncio

class MySubHandler:
    """
    More advanced subscription client using Future, so we can await events in tests.
    """

    def __init__(self):
        self.future = Future()

    def reset(self):
        self.future = Future()

    async def result(self):
        return await wait_for(self.future, 2)

    def datachange_notification(self, node, val, data):
        if not self.future.done():
            self.future.set_result((node, val, data))

    def event_notification(self, event):
        if not self.future.done():
            self.future.set_result(event)


class MySubHandler2:
    def __init__(self, limit=None):
        self.results = []
        self.limit = limit
        self._done = asyncio.Event()

    async def done(self):
        return await wait_for(self._done.wait(), 2)

    def check_done(self):
        if self.limit and len(self.results) == self.limit and not self._done.is_set():
            self._done.set()

    def datachange_notification(self, node, val, data):
        self.results.append((node, val))
        self.check_done()

    def event_notification(self, event):
        self.results.append(event)
        self.check_done()


class MySubHandlerCounter:
    def __init__(self):
        self.datachange_count = 0
        self.event_count = 0

    def datachange_notification(self, node, val, data):
        self.datachange_count += 1

    def event_notification(self, event):
        self.event_count += 1


class MySubHandlerCounterAsync(MySubHandlerCounter):
    async def datachange_notification(self, node, val, data):
        self.datachange_count += 1

    async def event_notification(self, event):
        self.event_count += 1


async def test_subscription_failure(opc):
    myhandler = MySubHandler()
    o = opc.opc.nodes.objects
    sub = await opc.opc.create_subscription(100, myhandler)
    with pytest.raises(ua.UaStatusCodeError):
        # we can only subscribe to variables so this should fail
        await sub.subscribe_data_change(o)
    await sub.delete()


@pytest.mark.parametrize("handler_class", [MySubHandlerCounter, MySubHandlerCounterAsync])
async def test_subscription_overload(opc, handler_class):
    nb = 10
    myhandler = handler_class()
    o = opc.opc.nodes.objects
    sub = await opc.opc.create_subscription(1, myhandler)
    variables = []
    subs = []
    for i in range(nb):
        v = await o.add_variable(3, f'SubscriptionVariableOverload{i}', 99)
        variables.append(v)
    for i in range(nb):
        await sub.subscribe_data_change(variables)
    for i in range(nb):
        for j in range(nb):
            await variables[i].write_value(j)
        s = await opc.opc.create_subscription(1, myhandler)
        await s.subscribe_data_change(variables)
        subs.append(s)
        await sub.subscribe_data_change(variables[i])
    for i in range(nb):
        for j in range(nb):
            await variables[i].write_value(j)
    # await asyncio.sleep(4)
    await sub.delete()
    for s in subs:
        await s.delete()
    # assert myhandler.datachange_count == 1000
    # assert myhandler.event_count == 0
    await opc.opc.delete_nodes(variables)


@pytest.mark.parametrize("handler_class", [MySubHandlerCounter, MySubHandlerCounterAsync])
async def test_subscription_count(opc, handler_class):
    myhandler = handler_class()
    sub = await opc.opc.create_subscription(1, myhandler)
    o = opc.opc.nodes.objects
    var = await o.add_variable(3, 'SubVarCounter', 0.1)
    await sub.subscribe_data_change(var)
    nb = 100
    for i in range(nb):
        val = await var.read_value()
        await var.write_value(val + 1)
    await sleep(0.2)  # let last event arrive
    assert nb + 1 == myhandler.datachange_count
    await sub.delete()
    await opc.opc.delete_nodes([var])


@pytest.mark.parametrize("handler_class", [MySubHandlerCounter, MySubHandlerCounterAsync])
async def test_subscription_count_list(opc, handler_class):
    myhandler = handler_class()
    sub = await opc.opc.create_subscription(1, myhandler)
    o = opc.opc.nodes.objects
    var = await o.add_variable(3, 'SubVarCounter1', [0.1, 0.2])
    await sub.subscribe_data_change(var)
    nb = 12
    for i in range(nb):
        val = await var.read_value()
        #  we do not want to modify object in our db, we need a copy in order to generate event
        val = copy(val)
        val.append(i)
        await var.write_value(copy(val))
    await sleep(0.2)  # let last event arrive
    assert nb + 1 == myhandler.datachange_count
    await sub.delete()
    await opc.opc.delete_nodes([var])


@pytest.mark.parametrize("handler_class", [MySubHandlerCounter, MySubHandlerCounterAsync])
async def test_subscription_count_no_change(opc, handler_class):
    myhandler = handler_class()
    sub = await opc.opc.create_subscription(1, myhandler)
    o = opc.opc.nodes.objects
    var = await o.add_variable(3, 'SubVarCounter2', [0.1, 0.2])
    await sub.subscribe_data_change(var)
    nb = 12
    for i in range(nb):
        val = await var.read_value()
        await var.write_value(val)
    await sleep(0.2)  # let last event arrive
    assert 1 == myhandler.datachange_count
    await sub.delete()
    await opc.opc.delete_nodes([var])


@pytest.mark.parametrize("handler_class", [MySubHandlerCounter, MySubHandlerCounterAsync])
async def test_subscription_count_empty(opc, handler_class):
    myhandler = handler_class()
    sub = await opc.opc.create_subscription(1, myhandler)
    o = opc.opc.nodes.objects
    var = await o.add_variable(3, 'SubVarCounter3', [0.1, 0.2, 0.3])
    await sub.subscribe_data_change(var)
    while True:
        val = await var.read_value()
        # we do not want to modify object in our db, we need a copy in order to generate event
        val = copy(val)
        val.pop()
        await var.write_value(val, ua.VariantType.Double)
        if not val:
            break
    await sleep(0.2)  # let last event arrive
    assert 4 == myhandler.datachange_count
    await sub.delete()
    await opc.opc.delete_nodes([var])


async def test_subscription_overload_simple(opc):
    nb = 10
    myhandler = MySubHandler()
    o = opc.opc.nodes.objects
    sub = await opc.opc.create_subscription(1, myhandler)
    variables = []
    for i in range(nb):
        variables.append(await o.add_variable(3, f'SubVarOverload{i}', i))
    for i in range(nb):
        await sub.subscribe_data_change(variables)
    await sub.delete()


async def test_subscription_data_change(opc):
    """
    test subscriptions. This is far too complicated for
    a unittest but, setting up subscriptions requires a lot
    of code, so when we first set it up, it is best
    to test as many things as possible
    """
    myhandler = MySubHandler()
    o = opc.opc.nodes.objects
    # subscribe to a variable
    startv1 = [1, 2, 3]
    v1 = await o.add_variable(3, 'SubscriptionVariableV1', startv1)
    sub = await opc.opc.create_subscription(100, myhandler)
    handle1 = await sub.subscribe_data_change(v1)
    # Now check we get the start value
    node, val, data = await myhandler.result()
    assert startv1 == val
    assert v1 == node
    myhandler.reset()  # reset future object
    # modify v1 and check we get value
    await v1.write_value([5])
    node, val, data = await myhandler.result()
    assert v1 == node
    assert [5] == val
    with pytest.raises(ua.UaStatusCodeError):
        await sub.unsubscribe(999)  # non existing handle
    await sub.unsubscribe(handle1)
    with pytest.raises(ua.UaStatusCodeError):
        await sub.unsubscribe(handle1)  # second try should fail
    await sub.delete()
    with pytest.raises(ua.UaStatusCodeError):
        await sub.unsubscribe(handle1)  # sub does not exist anymore
    await opc.opc.delete_nodes([v1])


@pytest.mark.parametrize("opc", ["client"], indirect=True)
async def test_create_subscription_publishing(opc):
    """
    Test the publishing argument is set during subscription creation
    """
    myhandler = MySubHandler()
    o = opc.opc.nodes.objects
    v = await o.add_variable(3, 'SubscriptionVariable', 123)
    # publishing default to True
    sub = await opc.opc.create_subscription(100, myhandler)
    assert sub.parameters.PublishingEnabled == True

    sub = await opc.opc.create_subscription(100, myhandler, publishing=False)
    assert sub.parameters.PublishingEnabled == False

@pytest.mark.parametrize("opc", ["client"], indirect=True)
async def test_set_monitoring_mode(opc, mocker):
    """
    test set_monitoring_mode parameter for all MIs of a subscription
    """
    myhandler = MySubHandler()
    o = opc.opc.nodes.objects
    monitoring_mode = ua.SetMonitoringModeParameters()
    mock_set_monitoring = mocker.patch.object(ua, "SetMonitoringModeParameters", return_value=monitoring_mode)
    mock_client_monitoring = mocker.patch("asyncua.client.ua_client.UaClient.set_monitoring_mode", new=CoroutineMock())
    v = await o.add_variable(3, 'SubscriptionVariable2', 123)
    sub = await opc.opc.create_subscription(100, myhandler)

    await sub.set_monitoring_mode(ua.MonitoringMode.Disabled)
    assert monitoring_mode.MonitoringMode == ua.MonitoringMode.Disabled

    await sub.set_monitoring_mode(ua.MonitoringMode.Reporting)
    assert monitoring_mode.MonitoringMode == ua.MonitoringMode.Reporting

@pytest.mark.parametrize("opc", ["client"], indirect=True)
async def test_set_publishing_mode(opc, mocker):
    """
    test flipping the publishing parameter for an existing subscription
    """
    myhandler = MySubHandler()
    o = opc.opc.nodes.objects
    publishing_mode = ua.SetPublishingModeParameters()
    mock_set_monitoring = mocker.patch.object(ua, "SetPublishingModeParameters", return_value=publishing_mode)
    mock_client_monitoring = mocker.patch("asyncua.client.ua_client.UaClient.set_publishing_mode", new=CoroutineMock())
    v = await o.add_variable(3, 'SubscriptionVariable3', 123)
    sub = await opc.opc.create_subscription(100, myhandler)

    await sub.set_publishing_mode(False)
    assert publishing_mode.PublishingEnabled == False

    await sub.set_publishing_mode(True)
    assert publishing_mode.PublishingEnabled == True

async def test_subscription_data_change_bool(opc):
    """
    test subscriptions. This is far too complicated for
    a unittest but, setting up subscriptions requires a lot
    of code, so when we first set it up, it is best
    to test as many things as possible
    """
    myhandler = MySubHandler()
    o = opc.opc.nodes.objects
    # subscribe to a variable
    startv1 = True
    v1 = await o.add_variable(3, 'SubscriptionVariableBool', startv1)
    sub = await opc.opc.create_subscription(100, myhandler)
    handle1 = await sub.subscribe_data_change(v1)
    # Now check we get the start value
    node, val, data = await myhandler.result()
    assert startv1 == val
    assert v1 == node
    myhandler.reset()  # reset future object
    # modify v1 and check we get value
    await v1.write_value(False)
    node, val, data = await myhandler.result()
    assert v1 == node
    assert val is False
    await sub.delete()  # should delete our monitoreditem too
    await opc.opc.delete_nodes([v1])


async def test_subscription_data_change_many(opc):
    """
    test subscriptions. This is far too complicated for
    a unittest but, setting up subscriptions requires a lot
    of code, so when we first set it up, it is best
    to test as many things as possible
    """
    myhandler = MySubHandler2()
    o = opc.opc.nodes.objects
    startv1 = True
    v1 = await o.add_variable(3, 'SubscriptionVariableMany1', startv1)
    startv2 = [1.22, 1.65]
    v2 = await o.add_variable(3, 'SubscriptionVariableMany2', startv2)
    sub = await opc.opc.create_subscription(100, myhandler)
    handle1, handle2 = await sub.subscribe_data_change([v1, v2])
    # Now check we get the start values
    nodes = [v1, v2]
    count = 0
    while not len(myhandler.results) > 1:
        count += 1
        await sleep(0.1)
        if count > 100:
            raise RuntimeError("Did not get result from subscription")
    for node, val in myhandler.results:
        assert node in nodes
        nodes.remove(node)
        if node == v1:
            assert val == startv1
        elif node == v2:
            assert val == startv2
        else:
            raise RuntimeError(f"Error node {node} is neither {v1} nor {v2}")
    await sub.delete()
    await opc.opc.delete_nodes([v1, v2])


async def test_subscribe_server_time(opc):
    """
    Test the subscription of the `Server_ServerStatus_CurrentTime` objects `Value` attribute.
    """
    myhandler = MySubHandler()
    server_time_node = opc.opc.get_node(ua.NodeId(ua.ObjectIds.Server_ServerStatus_CurrentTime))
    sub = await opc.opc.create_subscription(200, myhandler)
    handle = await sub.subscribe_data_change(server_time_node)
    assert type(handle) is int
    node, val, data = await myhandler.result()
    assert server_time_node == node
    delta = datetime.utcnow() - val
    assert delta < timedelta(seconds=2)
    await sub.unsubscribe(handle)
    await sub.delete()


async def test_modify_monitored_item(opc):
    """
    Test that the subscription of the `Server_ServerStatus_CurrentTime` object can be modified.
    """
    myhandler = MySubHandler()
    server_time_node = opc.opc.get_node(ua.NodeId(ua.ObjectIds.Server_ServerStatus_CurrentTime))
    sub = await opc.opc.create_subscription(1000, myhandler)
    handle = await sub.subscribe_data_change(server_time_node)
    await myhandler.result()
    myhandler.reset()
    results = await sub.modify_monitored_item(handle, 2000)
    assert results
    assert len(results) == 1
    assert type(results[0]) == ua.MonitoredItemModifyResult
    assert results[0].RevisedSamplingInterval == 2000
    await sub.unsubscribe(handle)
    await sub.delete()


async def test_create_delete_subscription(opc):
    o = opc.opc.nodes.objects
    v = await o.add_variable(3, 'SubscriptionVariable4', [1, 2, 3])
    sub = await opc.opc.create_subscription(100, MySubHandler())
    handle = await sub.subscribe_data_change(v)
    await sleep(0.1)
    await sub.unsubscribe(handle)
    await sub.delete()
    await opc.opc.delete_nodes([v])


async def test_unsubscribe_two_objects_simultaneously(opc):
    """
    Test the subscription/unsub. of the `ServerStatus_StartTime` and `ServerStatus_State` objects.
    Unsubscribe from both Nodes simultaneously.
    """
    handler = MySubHandler2(limit=1)
    nodes = [
        opc.opc.get_node(ua.NodeId(ua.ObjectIds.Server_ServerStatus_StartTime)),
        opc.opc.get_node(ua.NodeId(ua.ObjectIds.Server_ServerStatus_State)),
    ]
    sub = await opc.opc.create_subscription(100, handler)
    handles = await sub.subscribe_data_change(nodes, queuesize=1)
    await handler.done()
    assert handler.results[0][0] == nodes[0]
    assert handler.results[1][0] == nodes[1]
    await sub.unsubscribe(handles)
    await sub.delete()


async def test_unsubscribe_two_objects_consecutively(opc):
    """
    Test the subscription/unsub. of the `ServerStatus_StartTime` and `ServerStatus_State` objects.
    Unsubscribe from both Nodes consecutively.
    """
    handler = MySubHandler2(limit=1)
    nodes = [
        opc.opc.get_node(ua.NodeId(ua.ObjectIds.Server_ServerStatus_StartTime)),
        opc.opc.get_node(ua.NodeId(ua.ObjectIds.Server_ServerStatus_State)),
    ]
    sub = await opc.opc.create_subscription(100, handler)
    handles = await sub.subscribe_data_change(nodes, queuesize=1)
    assert type(handles) is list
    await handler.done()
    for handle in handles:
        await sub.unsubscribe(handle)
    await sub.delete()


async def test_subscribe_events(opc):
    sub = await opc.opc.create_subscription(100, MySubHandler())
    handle = await sub.subscribe_events()
    await sleep(0.1)
    await sub.unsubscribe(handle)
    await sub.delete()


async def test_subscribe_events_to_wrong_node(opc):
    sub = await opc.opc.create_subscription(100, MySubHandler())
    with pytest.raises(ua.UaStatusCodeError):
        handle = await sub.subscribe_events(opc.opc.get_node("i=85"))
    o = opc.opc.nodes.objects
    v = await o.add_variable(3, 'VariableNoEventNofierAttribute', 4)
    with pytest.raises(ua.UaStatusCodeError):
        handle = await sub.subscribe_events(v)
    await sub.delete()
    await opc.opc.delete_nodes([v])

async def test_get_event_from_type_node_BaseEvent(opc):
    etype = opc.opc.get_node(ua.ObjectIds.BaseEventType)
    properties = await asyncua.common.events.get_event_properties_from_type_node(etype)
    for child in await etype.get_properties():
        assert child in properties


async def test_get_event_from_type_node_CustomEvent(opc):
    etype = await opc.server.create_custom_event_type(
        2, 'MyEvent', ua.ObjectIds.AuditEventType,
        [('PropertyNum', ua.VariantType.Float), ('PropertyString', ua.VariantType.String)]
    )
    properties = await asyncua.common.events.get_event_properties_from_type_node(etype)
    for child in await opc.opc.get_node(ua.ObjectIds.BaseEventType).get_properties():
        assert child in properties
    for child in await opc.opc.get_node(ua.ObjectIds.AuditEventType).get_properties():
        assert child in properties
    for child in await opc.opc.get_node(etype.nodeid).get_properties():
        assert child in properties
    assert await etype.get_child("2:PropertyNum") in properties
    assert await etype.get_child("2:PropertyString") in properties
    await opc.opc.delete_nodes([etype])


async def test_events_default(opc):
    evgen = await opc.server.get_event_generator()
    myhandler = MySubHandler()
    sub = await opc.opc.create_subscription(100, myhandler)
    handle = await sub.subscribe_events()
    tid = datetime.utcnow()
    msg = "this is my msg "
    await evgen.trigger(tid, msg)
    ev = await myhandler.result()
    assert ev is not None  # we did not receive event
    assert ua.NodeId(ua.ObjectIds.BaseEventType) == ev.EventType
    assert 1 == ev.Severity
    assert (await opc.opc.nodes.server.read_browse_name()).Name == ev.SourceName
    assert opc.opc.nodes.server.nodeid == ev.SourceNode
    assert msg == ev.Message.Text
    assert tid == ev.Time
    await sub.unsubscribe(handle)
    await sub.delete()


async def test_events_MyObject(opc):
    objects = opc.server.nodes.objects
    o = await objects.add_object(3, 'MyObject')
    evgen = await opc.server.get_event_generator(emitting_node=o)
    myhandler = MySubHandler()
    sub = await opc.opc.create_subscription(100, myhandler)
    handle = await sub.subscribe_events(o)
    tid = datetime.utcnow()
    msg = "this is my msg "
    await evgen.trigger(tid, msg)
    ev = await myhandler.result()
    assert ev is not None  # we did not receive event
    assert ua.NodeId(ua.ObjectIds.BaseEventType) == ev.EventType
    assert 1 == ev.Severity
    assert 'MyObject' == ev.SourceName
    assert o.nodeid == ev.SourceNode
    assert msg == ev.Message.Text
    assert tid == ev.Time
    await sub.unsubscribe(handle)
    await sub.delete()
    await opc.opc.delete_nodes([o])


async def test_events_wrong_source(opc):
    # clean the previous BaseEvent from the server
    # it only exists if you run previous tests
    server_node = opc.server.nodes.server
    server_refs = await server_node.get_references(41)
    for ref in server_refs:
        if ref.ReferenceTypeId.Identifier == 41 and ref.NodeId.Identifier == 2041:
            await server_node.delete_reference(2041, 41)
<<<<<<< HEAD
    objects = opc.server.nodes.objects
=======
    objects = opc.server.get_objects_node()
>>>>>>> d379d263
    o = await objects.add_object(3, 'MyObject')
    o2 = await objects.add_object(3, 'MyObject2')
    evgen = await opc.server.get_event_generator(emitting_node=o)
    evgen2 = await opc.server.get_event_generator(2782, emitting_node=o2)
    myhandler = MySubHandler()
    sub = await opc.opc.create_subscription(100, myhandler)
    handle = await sub.subscribe_events(o2)
    tid = datetime.utcnow()
    msg = "this is my msg "
    await evgen.trigger(tid, msg)
    with pytest.raises(TimeoutError):  # we should not receive event
        ev = await myhandler.result()
    await sub.unsubscribe(handle)
    await sub.delete()
    await opc.opc.delete_nodes([o])


async def test_events_CustomEvent(opc):
    etype = await opc.server.create_custom_event_type(2, 'MyEvent', ua.ObjectIds.BaseEventType,
        [('PropertyNum', ua.VariantType.Float),
            ('PropertyString', ua.VariantType.String)])
    evgen = await opc.server.get_event_generator(etype)
    myhandler = MySubHandler()
    sub = await opc.opc.create_subscription(100, myhandler)
    handle = await sub.subscribe_events(evtypes=etype)
    propertynum = 2
    propertystring = "This is my test"
    evgen.event.PropertyNum = propertynum
    evgen.event.PropertyString = propertystring
    serverity = 500
    evgen.event.Severity = serverity
    tid = datetime.utcnow()
    msg = "this is my msg "
    await evgen.trigger(tid, msg)
    ev = await myhandler.result()
    assert ev is not None  # we did not receive event
    assert etype.nodeid == ev.EventType
    assert serverity == ev.Severity
    assert (await opc.opc.nodes.server.read_browse_name()).Name == ev.SourceName
    assert opc.opc.nodes.server.nodeid == ev.SourceNode
    assert msg == ev.Message.Text
    assert tid == ev.Time
    assert propertynum == ev.PropertyNum
    assert propertystring == ev.PropertyString
    await sub.unsubscribe(handle)
    await sub.delete()
    await opc.opc.delete_nodes([etype])


async def test_events_CustomEvent_MyObject(opc):
    objects = opc.server.nodes.objects
    o = await objects.add_object(3, 'MyObject')
    etype = await opc.server.create_custom_event_type(2, 'MyEvent', ua.ObjectIds.BaseEventType,
        [('PropertyNum', ua.VariantType.Float),
            ('PropertyString', ua.VariantType.String)])
    evgen = await opc.server.get_event_generator(etype, emitting_node=o)
    myhandler = MySubHandler()
    sub = await opc.opc.create_subscription(100, myhandler)
    handle = await sub.subscribe_events(o, etype)
    propertynum = 2
    propertystring = "This is my test"
    evgen.event.PropertyNum = propertynum
    evgen.event.PropertyString = propertystring
    tid = datetime.utcnow()
    msg = "this is my msg "
    await evgen.trigger(tid, msg)
    ev = await myhandler.result()
    assert ev is not None  # we did not receive event
    assert etype.nodeid == ev.EventType
    assert 1 == ev.Severity
    assert 'MyObject' == ev.SourceName
    assert o.nodeid == ev.SourceNode
    assert msg == ev.Message.Text
    assert tid == ev.Time
    assert propertynum == ev.PropertyNum
    assert propertystring == ev.PropertyString
    await sub.unsubscribe(handle)
    await sub.delete()
    await opc.opc.delete_nodes([etype, o])


async def test_several_different_events(opc):
    objects = opc.server.nodes.objects
    o = await objects.add_object(3, 'MyObject')
    etype1 = await opc.server.create_custom_event_type(2, 'MyEvent1', ua.ObjectIds.BaseEventType,
        [('PropertyNum', ua.VariantType.Float),
            ('PropertyString', ua.VariantType.String)])
    evgen1 = await opc.server.get_event_generator(etype1, o)
    etype2 = await opc.server.create_custom_event_type(2, 'MyEvent2', ua.ObjectIds.BaseEventType,
        [('PropertyNum', ua.VariantType.Float),
            ('PropertyString', ua.VariantType.String)])
    evgen2 = await opc.server.get_event_generator(etype2, o)
    myhandler = MySubHandler2()
    sub = await opc.opc.create_subscription(100, myhandler)
    handle = await sub.subscribe_events(o, etype1)
    propertynum1 = 1
    propertystring1 = "This is my test 1"
    evgen1.event.PropertyNum = propertynum1
    evgen1.event.PropertyString = propertystring1
    propertynum2 = 2
    propertystring2 = "This is my test 2"
    evgen2.event.PropertyNum = propertynum2
    evgen2.event.PropertyString = propertystring2
    for i in range(3):
        await evgen1.trigger()
        await evgen2.trigger()
    await sleep(1)  # ToDo: replace
    assert 3 == len(myhandler.results)
    ev = myhandler.results[-1]
    assert etype1.nodeid == ev.EventType
    handle = await sub.subscribe_events(o, etype2)
    for i in range(4):
        await evgen1.trigger()
        await evgen2.trigger()
    await sleep(1)  # ToDo: replace
    ev1s = [ev for ev in myhandler.results if ev.EventType == etype1.nodeid]
    ev2s = [ev for ev in myhandler.results if ev.EventType == etype2.nodeid]
    assert 11 == len(myhandler.results)
    assert 4 == len(ev2s)
    assert 7 == len(ev1s)
    await sub.unsubscribe(handle)
    await sub.delete()
    await opc.opc.delete_nodes([etype1, etype2])
    await opc.opc.delete_nodes([o])

async def test_several_different_events_2(opc):
    objects = opc.server.nodes.objects
    o = await objects.add_object(3, 'MyObject')
    etype1 = await opc.server.create_custom_event_type(
        2, 'MyEvent1', ua.ObjectIds.BaseEventType,
        [('PropertyNum', ua.VariantType.Float), ('PropertyString', ua.VariantType.String)]
    )
    evgen1 = await opc.server.get_event_generator(etype1, o)
    etype2 = await opc.server.create_custom_event_type(
        2, 'MyEvent2', ua.ObjectIds.BaseEventType,
        [('PropertyNum2', ua.VariantType.Float), ('PropertyString', ua.VariantType.String)]
    )
    evgen2 = await opc.server.get_event_generator(etype2, o)
    etype3 = await opc.server.create_custom_event_type(
        2, 'MyEvent3', ua.ObjectIds.BaseEventType,
        [('PropertyNum3', ua.VariantType.Float), ('PropertyString', ua.VariantType.String)]
    )
    evgen3 = await opc.server.get_event_generator(etype3, o)
    myhandler = MySubHandler2()
    sub = await opc.opc.create_subscription(100, myhandler)
    handle = await sub.subscribe_events(o, [etype1, etype3])
    propertynum1 = 1
    propertystring1 = "This is my test 1"
    evgen1.event.PropertyNum = propertynum1
    evgen1.event.PropertyString = propertystring1
    propertynum2 = 2
    propertystring2 = "This is my test 2"
    evgen2.event.PropertyNum2 = propertynum2
    evgen2.event.PropertyString = propertystring2
    propertynum3 = 3
    propertystring3 = "This is my test 3"
    evgen3.event.PropertyNum3 = propertynum3
    evgen3.event.PropertyString = propertystring2
    for i in range(3):
        await evgen1.trigger()
        await evgen2.trigger()
        await evgen3.trigger()
    evgen3.event.PropertyNum3 = 9999
    await evgen3.trigger()
    await sleep(1)
    ev1s = [ev for ev in myhandler.results if ev.EventType == etype1.nodeid]
    ev2s = [ev for ev in myhandler.results if ev.EventType == etype2.nodeid]
    ev3s = [ev for ev in myhandler.results if ev.EventType == etype3.nodeid]
    assert 7 == len(myhandler.results)
    assert 3 == len(ev1s)
    assert 0 == len(ev2s)
    assert 4 == len(ev3s)
    assert propertynum1 == ev1s[0].PropertyNum
    assert propertynum3 == ev3s[0].PropertyNum3
    assert 9999 == ev3s[-1].PropertyNum3
    assert ev1s[0].PropertyNum3 is None
    await sub.unsubscribe(handle)
    await sub.delete()
    await opc.opc.delete_nodes([etype1, etype2, etype3])
    await opc.opc.delete_nodes([o])

async def test_internal_server_subscription(opc):
    """
    Test that an internal server subscription is handled correctly when
    data of a node changes (by external client and internally).
    """
    sub_handler = MySubHandler2()
    uri = 'http://examples.freeopcua.github.io'
    idx = await opc.server.register_namespace(uri)
    objects = opc.server.nodes.objects
    sub_obj = await objects.add_object(idx, 'SubTestObject')
    sub_var = await sub_obj.add_variable(idx, 'SubTestVariable', 0)
    sub = await opc.server.create_subscription(1, sub_handler)
    # Server subscribes to own variable data changes
    await sub.subscribe_data_change([sub_var])
    client_var = await opc.opc.nodes.objects.get_child([f"{idx}:SubTestObject", f"{idx}:SubTestVariable"])
    for i in range(10):
        await client_var.write_value(i)
        await asyncio.sleep(0.01)
    assert [v for n, v in sub_handler.results] == list(range(10))
    internal_sub = opc.server.iserver.subscription_service.subscriptions[sub.subscription_id]
    # Check that the results are not left un-acknowledged on internal Server Subscriptions.
    assert len(internal_sub._not_acknowledged_results) == 0
    await opc.opc.delete_nodes([sub_obj])<|MERGE_RESOLUTION|>--- conflicted
+++ resolved
@@ -536,11 +536,7 @@
     for ref in server_refs:
         if ref.ReferenceTypeId.Identifier == 41 and ref.NodeId.Identifier == 2041:
             await server_node.delete_reference(2041, 41)
-<<<<<<< HEAD
-    objects = opc.server.nodes.objects
-=======
     objects = opc.server.get_objects_node()
->>>>>>> d379d263
     o = await objects.add_object(3, 'MyObject')
     o2 = await objects.add_object(3, 'MyObject2')
     evgen = await opc.server.get_event_generator(emitting_node=o)
