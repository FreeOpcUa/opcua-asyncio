--- conflicted
+++ resolved
@@ -87,13 +87,8 @@
 @pytest.mark.parametrize("handler_class", [MySubHandlerCounter, MySubHandlerCounterAsync])
 async def test_subscription_overload(opc, handler_class):
     nb = 10
-<<<<<<< HEAD
     myhandler = handler_class()
-    o = opc.opc.get_objects_node()
-=======
-    myhandler = MySubHandlerCounter()
-    o = opc.opc.nodes.objects
->>>>>>> c4429f22
+    o = opc.opc.nodes.objects
     sub = await opc.opc.create_subscription(1, myhandler)
     variables = []
     subs = []
