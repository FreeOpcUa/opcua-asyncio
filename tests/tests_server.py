--- conflicted
+++ resolved
@@ -136,16 +136,8 @@
         self.assertEqual(val, "StringValue")
 
         o = self.opc.get_root_node().get_child(["Types", "DataTypes", "BaseDataType", "Enumeration", "1:MyEnum", "0:EnumStrings"])
-        self.assertEqual(len(o.get_value() ), 3)
-
-<<<<<<< HEAD
-        o = self.opc.get_root_node().get_child(["Types", "DataTypes", "BaseDataType", "Enumeration", "1:MyEnumVal", "0:EnumValues"])
-        self.assertEqual(len(o.get_value() ), 3)
-
-        
-=======
-
->>>>>>> d144671d
+        self.assertEqual(len(o.get_value()), 3)
+
     def test_historize_variable(self):
         o = self.opc.get_objects_node()
         var = o.add_variable(3, "test_hist", 1.0)
