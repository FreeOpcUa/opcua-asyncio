--- conflicted
+++ resolved
@@ -28,16 +28,10 @@
 
 async def add_server_custom_enum_struct(server: Server):
     # import some nodes from xml
-<<<<<<< HEAD
     ns = await server.register_namespace('http://yourorganisation.org/struct_enum_example/')
     uatypes.register_enum('ExampleEnum', ua.NodeId(3002, ns), ExampleEnum)
-    uatypes.register_extension_object('ExampleStruct', ua.NodeId(5002, ns), ExampleStruct)
-    await server.import_xml(f"{TEST_DIR}enum_struct_test_nodes.xml")
-=======
-    await server.import_xml(TEST_DIR / "enum_struct_test_nodes.xml")
-    ns = await server.get_namespace_index('http://yourorganisation.org/struct_enum_example/')
     uatypes.register_extension_object('ExampleStruct', ua.NodeId(5001, ns), ExampleStruct)
->>>>>>> 9aad5a4d
+    await server.import_xml(f"{TEST_DIR}enum_struct_test_nodes.xml"),
     val = ua.ExampleStruct()
     val.IntVal1 = 242
     val.EnumVal = ua.ExampleEnum.EnumVal2
