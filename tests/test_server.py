--- conflicted
+++ resolved
@@ -139,13 +139,8 @@
     assert await srv_node.read_event_notifier() == {ua.EventNotifier.SubscribeToEvents}
     srvevgen = await server.get_event_generator()
     await server.iserver.enable_history_event(srv_node, period=None)
-<<<<<<< HEAD
-    assert await srv_node.get_event_notifier() == {ua.EventNotifier.SubscribeToEvents, ua.EventNotifier.HistoryRead}
+    assert await srv_node.read_event_notifier() == {ua.EventNotifier.SubscribeToEvents, ua.EventNotifier.HistoryRead}
     await srvevgen.trigger(message='Message')
-=======
-    assert await srv_node.read_event_notifier() == {ua.EventNotifier.SubscribeToEvents, ua.EventNotifier.HistoryRead}
-    srvevgen.trigger(message='Message')
->>>>>>> c4429f22
     await server.iserver.disable_history_event(srv_node)
 
 
