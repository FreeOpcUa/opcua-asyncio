--- conflicted
+++ resolved
@@ -24,17 +24,10 @@
 uri_crypto = "opc.tcp://127.0.0.1:{0:d}".format(port_num1)
 uri_no_crypto = "opc.tcp://127.0.0.1:{0:d}".format(port_num2)
 uri_crypto_cert = "opc.tcp://127.0.0.1:{0:d}".format(port_num3)
-<<<<<<< HEAD
 BASE_DIR = Path(__file__).parent.parent
 EXAMPLE_PATH = BASE_DIR / "examples"
 srv_crypto_params = [(EXAMPLE_PATH / "private-key-example.pem",
                       EXAMPLE_PATH / "certificate-example.der"),]
-=======
-BASE_DIR = os.path.dirname(os.path.dirname(__file__))
-EXAMPLE_PATH = os.path.join(BASE_DIR, "examples") + os.sep
-srv_crypto_params = [(f"{EXAMPLE_PATH}private-key-example.pem",
-                      f"{EXAMPLE_PATH}certificate-example.der"), ]
->>>>>>> 2c78916f
 
 admin_peer_creds = {
     "certificate": EXAMPLE_PATH / "certificates/peer-certificate-example-1.der",
