import asyncio
import logging
from asyncua import ua
from asyncua.server import Server, EventGenerator

logging.basicConfig(level=logging.INFO)
_logger = logging.getLogger('asyncua')


async def main():
    server = Server()
    await server.init()
    server.set_endpoint("opc.tcp://0.0.0.0:4840/freeopcua/server/")
    # setup our own namespace, not really necessary but should as spec
    uri = "http://examples.freeopcua.github.io"
    idx = await server.register_namespace(uri)
    # populating our address space
    myobj = await server.nodes.objects.add_object(idx, "MyObject")

    # Creating a custom event: Approach 1
    # The custom event object automatically will have members from its parent (BaseEventType)
    etype = await server.create_custom_event_type(
        idx, 'MyFirstEvent', ua.ObjectIds.BaseEventType,
        [('MyNumericProperty', ua.VariantType.Float),
         ('MyStringProperty', ua.VariantType.String)]
    )
    myevgen = await server.get_event_generator(etype, myobj)

    # Creating a custom event: Approach 2
    custom_etype = await server.nodes.base_event_type.add_object_type(2, 'MySecondEvent')
    await custom_etype.add_property(2, 'MyIntProperty', ua.Variant(0, ua.VariantType.Int32))
    await custom_etype.add_property(2, 'MyBoolProperty', ua.Variant(True, ua.VariantType.Boolean))
    mysecondevgen = await server.get_event_generator(custom_etype, myobj)
<<<<<<< HEAD
    await server.start()
    asyncio.create_task(emmit_event(myevgen, mysecondevgen))


async def emmit_event(loop: asyncio.AbstractEventLoop, myevgen: EventGenerator, mysecondevgen: EventGenerator, count: int):
    count = 1
    while True:
        await asyncio.sleep(2)
        myevgen.event.Message = ua.LocalizedText("MyFirstEvent %d" % count)
        myevgen.event.Severity = count
        myevgen.event.MyNumericProperty = count
        myevgen.event.MyStringProperty = "Property %d" % count
        await myevgen.trigger()
        await mysecondevgen.trigger(message="MySecondEvent %d" % count)
        count += 1
=======


    async with server:
        count = 0
        while True:
            await asyncio.sleep(1)
            myevgen.event.Message = ua.LocalizedText("MyFirstEvent %d" % count)
            myevgen.event.Severity = count
            myevgen.event.MyNumericProperty = count
            myevgen.event.MyStringProperty = "Property %d" % count
            myevgen.trigger()
>>>>>>> c4429f22

            mysecondevgen.trigger(message="MySecondEvent %d" % count)

            count += 1


if __name__ == "__main__":
    asyncio.run(main())<|MERGE_RESOLUTION|>--- conflicted
+++ resolved
@@ -31,24 +31,6 @@
     await custom_etype.add_property(2, 'MyIntProperty', ua.Variant(0, ua.VariantType.Int32))
     await custom_etype.add_property(2, 'MyBoolProperty', ua.Variant(True, ua.VariantType.Boolean))
     mysecondevgen = await server.get_event_generator(custom_etype, myobj)
-<<<<<<< HEAD
-    await server.start()
-    asyncio.create_task(emmit_event(myevgen, mysecondevgen))
-
-
-async def emmit_event(loop: asyncio.AbstractEventLoop, myevgen: EventGenerator, mysecondevgen: EventGenerator, count: int):
-    count = 1
-    while True:
-        await asyncio.sleep(2)
-        myevgen.event.Message = ua.LocalizedText("MyFirstEvent %d" % count)
-        myevgen.event.Severity = count
-        myevgen.event.MyNumericProperty = count
-        myevgen.event.MyStringProperty = "Property %d" % count
-        await myevgen.trigger()
-        await mysecondevgen.trigger(message="MySecondEvent %d" % count)
-        count += 1
-=======
-
 
     async with server:
         count = 0
@@ -58,10 +40,8 @@
             myevgen.event.Severity = count
             myevgen.event.MyNumericProperty = count
             myevgen.event.MyStringProperty = "Property %d" % count
-            myevgen.trigger()
->>>>>>> c4429f22
-
-            mysecondevgen.trigger(message="MySecondEvent %d" % count)
+            await myevgen.trigger()
+            await mysecondevgen.trigger(message="MySecondEvent %d" % count)
 
             count += 1
 
