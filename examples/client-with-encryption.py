import asyncio
import logging
import sys
sys.path.insert(0, "..")
from asyncua import Client, Node, ua
from asyncua.crypto.security_policies import SecurityPolicyBasic256Sha256

logging.basicConfig(level=logging.INFO)
_logger = logging.getLogger("asyncua")

cert_idx = 1
cert = f"certificates/peer-certificate-example-{cert_idx}.der"
private_key = f"certificates/peer-private-key-example-{cert_idx}.pem"


async def task(loop):
    url = "opc.tcp://0.0.0.0:4840/freeopcua/server/"
<<<<<<< HEAD
    try:
        client = Client(url=url)
        await client.set_security(
            SecurityPolicyBasic256Sha256,
            certificate_path=cert,
            private_key_path=private_key,
            server_certificate_path="certificate-example.der"
        )
        await client.connect()
=======
    client = Client(url=url)
    await client.set_security(
        SecurityPolicyBasic256Sha256,
        certificate=cert,
        private_key=private_key,
        server_certificate="certificate-example.der"
    )
    async with client:
>>>>>>> d3c39afc
        objects = client.nodes.objects
        child = await objects.get_child(['0:MyObject', '0:MyVariable'])
        print(await child.get_value())
        await child.set_value(42)
        print(await child.get_value())
<<<<<<< HEAD
    except Exception:
        _logger.exception('error')
    finally:
        await client.disconnect()
=======
>>>>>>> d3c39afc


def main():
    loop = asyncio.get_event_loop()
    loop.set_debug(True)
    loop.run_until_complete(task(loop))
    loop.close()


if __name__ == "__main__":
    main()<|MERGE_RESOLUTION|>--- conflicted
+++ resolved
@@ -15,17 +15,6 @@
 
 async def task(loop):
     url = "opc.tcp://0.0.0.0:4840/freeopcua/server/"
-<<<<<<< HEAD
-    try:
-        client = Client(url=url)
-        await client.set_security(
-            SecurityPolicyBasic256Sha256,
-            certificate_path=cert,
-            private_key_path=private_key,
-            server_certificate_path="certificate-example.der"
-        )
-        await client.connect()
-=======
     client = Client(url=url)
     await client.set_security(
         SecurityPolicyBasic256Sha256,
@@ -34,19 +23,11 @@
         server_certificate="certificate-example.der"
     )
     async with client:
->>>>>>> d3c39afc
         objects = client.nodes.objects
         child = await objects.get_child(['0:MyObject', '0:MyVariable'])
         print(await child.get_value())
         await child.set_value(42)
         print(await child.get_value())
-<<<<<<< HEAD
-    except Exception:
-        _logger.exception('error')
-    finally:
-        await client.disconnect()
-=======
->>>>>>> d3c39afc
 
 
 def main():
