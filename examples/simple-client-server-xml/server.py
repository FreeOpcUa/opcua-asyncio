<<<<<<< HEAD
from pathlib import Path
try:
    from IPython import embed
except ImportError:
    import code

    def embed():
        vars = globals()
        vars.update(locals())
        shell = code.InteractiveConsole(vars)
        shell.interact()
=======
import os.path
import asyncio
import logging
>>>>>>> 2c78916f

from asyncua import ua, uamethod, Server


@uamethod
def say_hello_xml(parent, happy):
    print("Calling say_hello_xml")
    if happy:
        result = "I'm happy"
    else:
        result = "I'm not happy"
    print(result)
    return result


@uamethod
def say_hello(parent, happy):
    if happy:
        result = "I'm happy"
    else:
        result = "I'm not happy"
    print(result)
    return result


@uamethod
def say_hello_array(parent, happy):
    if happy:
        result = "I'm happy"
    else:
        result = "I'm not happy"
    print(result)
    return [result, "Actually I am"]


class HelloServer:
    def __init__(self, endpoint, name, model_filepath):
        self.server = Server()
        self.model_filepath = model_filepath
        self.server.set_server_name(name)
        self.server.set_endpoint(endpoint)

    async def init(self):
        await self.server.init()

        #  This need to be imported at the start or else it will overwrite the data
        await self.server.import_xml(self.model_filepath)

        objects = self.server.nodes.objects

        freeopcua_namespace = await self.server.get_namespace_index(
            "urn:freeopcua:python:server"
        )
        hellower = await objects.get_child("0:Hellower")
        hellower_say_hello = await hellower.get_child("0:SayHello")

        self.server.link_method(hellower_say_hello, say_hello_xml)

        await hellower.add_method(
            freeopcua_namespace,
            "SayHello2",
            say_hello,
            [ua.VariantType.Boolean],
            [ua.VariantType.String],
        )

        await hellower.add_method(
            freeopcua_namespace,
            "SayHelloArray",
            say_hello_array,
            [ua.VariantType.Boolean],
            [ua.VariantType.String],
        )

    async def __aenter__(self):
        await self.init()
        await self.server.start()
        return self.server

    async def __aexit__(self, exc_type, exc_val, exc_tb):
        await self.server.stop()


<<<<<<< HEAD
if __name__ == '__main__':
    script_dir = Path(__file__).parent
    with HelloServer(
            "opc.tcp://0.0.0.0:40840/freeopcua/server/",
            "FreeOpcUa Example Server",
            script_dir / "test_saying.xml"
    ) as server:
        embed()
=======
async def main():
    script_dir = os.path.dirname(__file__)
    async with HelloServer(
        "opc.tcp://0.0.0.0:4840/freeopcua/server/",
        "FreeOpcUa Example Server",
        os.path.join(script_dir, "test_saying.xml"),
    ) as server:
        while True:
            await asyncio.sleep(1)


if __name__ == "__main__":
    logging.basicConfig(level=logging.INFO)
    asyncio.run(main())
>>>>>>> 2c78916f
<|MERGE_RESOLUTION|>--- conflicted
+++ resolved
@@ -1,22 +1,8 @@
-<<<<<<< HEAD
-from pathlib import Path
-try:
-    from IPython import embed
-except ImportError:
-    import code
-
-    def embed():
-        vars = globals()
-        vars.update(locals())
-        shell = code.InteractiveConsole(vars)
-        shell.interact()
-=======
-import os.path
 import asyncio
 import logging
->>>>>>> 2c78916f
+from pathlib import Path
 
-from asyncua import ua, uamethod, Server
+from asyncua import Server, ua, uamethod
 
 
 @uamethod
@@ -98,22 +84,12 @@
         await self.server.stop()
 
 
-<<<<<<< HEAD
-if __name__ == '__main__':
+async def main():
     script_dir = Path(__file__).parent
-    with HelloServer(
-            "opc.tcp://0.0.0.0:40840/freeopcua/server/",
-            "FreeOpcUa Example Server",
-            script_dir / "test_saying.xml"
-    ) as server:
-        embed()
-=======
-async def main():
-    script_dir = os.path.dirname(__file__)
     async with HelloServer(
         "opc.tcp://0.0.0.0:4840/freeopcua/server/",
         "FreeOpcUa Example Server",
-        os.path.join(script_dir, "test_saying.xml"),
+        script_dir / "test_saying.xml",
     ) as server:
         while True:
             await asyncio.sleep(1)
@@ -121,5 +97,4 @@
 
 if __name__ == "__main__":
     logging.basicConfig(level=logging.INFO)
-    asyncio.run(main())
->>>>>>> 2c78916f
+    asyncio.run(main())