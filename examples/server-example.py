--- conflicted
+++ resolved
@@ -122,23 +122,11 @@
         var.append(9.3)
         await myarrayvar.write_value(var)
         await mydevice_var.write_value("Running")
-<<<<<<< HEAD
         await myevgen.trigger(message="This is BaseEvent")
-        await server.set_attribute_value(myvar.nodeid, ua.DataValue(0.9))  # Server side write method which is a bit faster than using write_value
+        await server.write_attribute_value(myvar.nodeid, ua.DataValue(0.9))  # Server side write method which is a bit faster than using write_value
         while True:
             await asyncio.sleep(0.1)
-            await server.set_attribute_value(myvar.nodeid, ua.DataValue(sin(time.time())))
-
-
-    finally:
-        await server.stop()
-=======
-        myevgen.trigger(message="This is BaseEvent")
-        server.write_attribute_value(myvar.nodeid, ua.DataValue(0.9))  # Server side write method which is a bit faster than using write_value
-        while True:
-            await asyncio.sleep(0.1)
-            server.write_attribute_value(myvar.nodeid, ua.DataValue(sin(time.time())))
->>>>>>> c4429f22
+            await server.write_attribute_value(myvar.nodeid, ua.DataValue(sin(time.time())))
 
 
 if __name__ == "__main__":
