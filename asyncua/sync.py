--- conflicted
+++ resolved
@@ -313,15 +313,15 @@
         pass
 
     @syncmethod
-<<<<<<< HEAD
     def browse_nodes(self, nodes: List["SyncNode"]) -> List[Tuple["SyncNode", ua.BrowseResult]]:  # type: ignore[empty-body]
-=======
+        pass
+
+    @syncmethod
     def translate_browsepaths(  # type: ignore[empty-body]
         self,
         starting_node: ua.NodeId,
         relative_paths: List[Union[ua.RelativePath, str]]
     ) -> List[ua.BrowsePathResult]:
->>>>>>> 4f4ce99e
         pass
 
     def __enter__(self):
