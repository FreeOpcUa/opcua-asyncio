import copy

from asyncua import ua
import asyncua
from ..ua.uaerrors import UaError
from .ua_utils import get_node_subtypes


class Event:
    """
    OPC UA Event object.
    This is class in inherited by the common event objects such as BaseEvent,
    other auto standard events and custom events
    Events are used to trigger events on server side and are
    sent to clients for every events from server

    Developper Warning:
    On server side the data type of attributes should be known, thus
    add properties using the add_property method!!!
    """

    def __init__(self, emitting_node=ua.ObjectIds.Server):
        self.server_handle = None
        self.select_clauses = None
        self.event_fields = None
        self.data_types = {}
        self.emitting_node = emitting_node
        if isinstance(emitting_node, ua.NodeId):
            self.emitting_node = emitting_node
        else:
            self.emitting_node = ua.NodeId(emitting_node)
        # save current attributes
        self.internal_properties = list(self.__dict__.keys())[:] + ["internal_properties"]

    def __str__(self):
        return "{0}({1})".format(
            self.__class__.__name__,
            [str(k) + ":" + str(v) for k, v in self.__dict__.items() if k not in self.internal_properties])
    __repr__ = __str__

    def add_property(self, name, val, datatype):
        """
        Add a property to event and store its data type
        """
        setattr(self, name, val)
        self.data_types[name] = datatype

    def add_variable(self, name, val, datatype):
        """
        Add a variable to event and store its data type
        variables are able to have properties as children
        """
        setattr(self, name, val)
        self.data_types[name] = datatype

    def get_event_props_as_fields_dict(self):
        """
        convert all properties and variables of the Event class to a dict of variants
        """
        field_vars = {}
        for key, value in vars(self).items():
            if not key.startswith("__") and key not in self.internal_properties:
                field_vars[key] = ua.Variant(value, self.data_types[key])
        return field_vars

    @staticmethod
    def from_field_dict(fields):
        """
        Create an Event object from a dict of name and variants
        """
        ev = Event()
        for k, v in fields.items():
            ev.add_property(k, v.Value, v.VariantType)
        return ev

    def to_event_fields_using_subscription_fields(self, select_clauses):
        """
        Using a new select_clauses and the original select_clauses
        used during subscription, return a field list
        """
        fields = []
        for sattr in select_clauses:
            for idx, o_sattr in enumerate(self.select_clauses):
                if sattr.BrowsePath == o_sattr.BrowsePath and sattr.AttributeId == o_sattr.AttributeId:
                    fields.append(self.event_fields[idx])
                    break
        return fields

    def to_event_fields(self, select_clauses):
        """
        return a field list using a select clause and the object properties
        """
        fields = []
        for sattr in select_clauses:
            if not sattr.BrowsePath:
                name = ua.AttributeIds(sattr.AttributeId).name
            else:
                name = sattr.BrowsePath[0].Name
                iter_paths = iter(sattr.BrowsePath)
                next(iter_paths)
                for path in iter_paths:
                    name += '/' + path.Name
            try:
                val = getattr(self, name)
            except AttributeError:
                field = ua.Variant(None)
            else:
                if val is None:
                    field = ua.Variant(None)
                else:
                    field = ua.Variant(copy.deepcopy(val), self.data_types[name])
            fields.append(field)
        return fields

    @staticmethod
    def from_event_fields(select_clauses, fields):
        """
        Instantiate an Event object from a select_clauses and fields
        """
        ev = Event()
        ev.select_clauses = select_clauses
        ev.event_fields = fields
        for idx, sattr in enumerate(select_clauses):
            if len(sattr.BrowsePath) == 0:
                name = sattr.AttributeId.name
            else:
                name = sattr.BrowsePath[0].Name
                iter_paths = iter(sattr.BrowsePath)
                next(iter_paths)
                for path in iter_paths:
                    name += '/' + path.Name
            ev.add_property(name, fields[idx].Value, fields[idx].VariantType)
        return ev


async def get_filter_from_event_type(eventtypes):
    evfilter = ua.EventFilter()
    evfilter.SelectClauses = await select_clauses_from_evtype(eventtypes)
    evfilter.WhereClause = await where_clause_from_evtype(eventtypes)
    return evfilter


async def select_clauses_from_evtype(evtypes):
    clauses = []
    selected_paths = []
    for evtype in evtypes:
        for prop in await get_event_properties_from_type_node(evtype):
            browse_name = await prop.read_browse_name()
            if browse_name not in selected_paths:
                op = ua.SimpleAttributeOperand()
                op.AttributeId = ua.AttributeIds.Value
                op.BrowsePath = [browse_name]
                clauses.append(op)
                selected_paths.append(browse_name)
        for var in await get_event_variables_from_type_node(evtype):
            browse_name = await var.get_browse_name()
            if browse_name not in selected_paths:
                op = ua.SimpleAttributeOperand()
                op.AttributeId = ua.AttributeIds.Value
                op.BrowsePath = [browse_name]
                clauses.append(op)
                selected_paths.append(browse_name)
<<<<<<< HEAD
=======
        for var in await get_event_variables_from_type_node(evtype):
            browse_name = await var.get_browse_name()
            if browse_name not in selected_paths:
                op = ua.SimpleAttributeOperand()
                op.AttributeId = ua.AttributeIds.Value
                op.BrowsePath = [browse_name]
                clauses.append(op)
                selected_paths.append(browse_name)
>>>>>>> 677298d3
            for prop in await var.get_properties():
                browse_path = [browse_name, await prop.get_browse_name()]
                if browse_path not in selected_paths:
                    op = ua.SimpleAttributeOperand()
                    op.AttributeId = ua.AttributeIds.Value
                    op.BrowsePath = browse_path
                    clauses.append(op)
                    selected_paths.append(browse_path)
    return clauses


async def where_clause_from_evtype(evtypes):
    cf = ua.ContentFilter()
    el = ua.ContentFilterElement()
    # operands can be ElementOperand, LiteralOperand, AttributeOperand, SimpleAttribute
    # Create a clause where the generate event type property EventType
    # must be a subtype of events in evtypes argument

    # the first operand is the attribute event type
    op = ua.SimpleAttributeOperand()
    # op.TypeDefinitionId = evtype.nodeid
    op.BrowsePath.append(ua.QualifiedName("EventType", 0))
    op.AttributeId = ua.AttributeIds.Value
    el.FilterOperands.append(op)
    # now create a list of all subtypes we want to accept
    subtypes = []
    for evtype in evtypes:
        for st in await get_node_subtypes(evtype):
            subtypes.append(st.nodeid)
    subtypes = list(set(subtypes))  # remove duplicates
    for subtypeid in subtypes:
        op = ua.LiteralOperand()
        op.Value = ua.Variant(subtypeid)
        el.FilterOperands.append(op)
    el.FilterOperator = ua.FilterOperator.InList
    cf.Elements.append(el)
    return cf


async def get_event_variables_from_type_node(node):
    variables = []
    curr_node = node
    while True:
        variables.extend(await curr_node.get_variables())
        if curr_node.nodeid.Identifier == ua.ObjectIds.BaseEventType:
            break
        parents = await curr_node.get_referenced_nodes(
            refs=ua.ObjectIds.HasSubtype, direction=ua.BrowseDirection.Inverse, includesubtypes=True)
        if len(parents) != 1:  # Something went wrong
            return None
        curr_node = parents[0]
    return variables


async def get_event_properties_from_type_node(node):
    properties = []
    curr_node = node
    while True:
        properties.extend(await curr_node.get_properties())
        if curr_node.nodeid.Identifier == ua.ObjectIds.BaseEventType:
            break
        parents = await curr_node.get_referenced_nodes(
            refs=ua.ObjectIds.HasSubtype, direction=ua.BrowseDirection.Inverse, includesubtypes=True
        )
        if len(parents) != 1:  # Something went wrong
            return None
        curr_node = parents[0]
    return properties


async def get_event_obj_from_type_node(node):
    """
    return an Event object from an event type node
    """
<<<<<<< HEAD
    if node.nodeid.Identifier in asyncua.common.event_objects.IMPLEMENTED_EVENTS.keys():
        return asyncua.common.event_objects.IMPLEMENTED_EVENTS[node.nodeid.Identifier]()
    else:
        parent_identifier, parent_eventtype = await _find_parent_eventtype(node)

        class CustomEvent(parent_eventtype):

            def __init__(self):
                parent_eventtype.__init__(self)
                self.EventType = node.nodeid

            async def init(self):
                curr_node = node
                while curr_node.nodeid.Identifier != parent_identifier:
                    for prop in await curr_node.get_properties():
                        name = (await prop.read_browse_name()).Name
                        val = await prop.read_data_value()
                        self.add_property(name, val.Value.Value, val.Value.VariantType)
                    parents = await curr_node.get_referenced_nodes(refs=ua.ObjectIds.HasSubtype,
                                                                   direction=ua.BrowseDirection.Inverse,
                                                                   includesubtypes=True)

                    if len(parents) != 1:  # Something went wrong
                        raise UaError("Parent of event type could notbe found")
                    curr_node = parents[0]
=======
    if node.nodeid.NamespaceIndex == 0:
        if node.nodeid.Identifier in asyncua.common.event_objects.IMPLEMENTED_EVENTS.keys():
            return asyncua.common.event_objects.IMPLEMENTED_EVENTS[node.nodeid.Identifier]()

    parent_identifier, parent_eventtype = await _find_parent_eventtype(node)

    class CustomEvent(parent_eventtype):

        def __init__(self):
            parent_eventtype.__init__(self)
            self.EventType = node.nodeid

        async def init(self):
            curr_node = node
            while curr_node.nodeid.Identifier != parent_identifier:
                for prop in await curr_node.get_properties():
                    name = (await prop.get_browse_name()).Name
                    val = await prop.get_data_value()
                    self.add_property(name, val.Value.Value, val.Value.VariantType)
                for var in await curr_node.get_variables():
                    name = (await var.get_browse_name()).Name
                    val = await var.get_data_value()
                    self.add_variable(name, val.Value.Value, await var.get_data_type_as_variant_type())
                    for prop in await var.get_properties():
                        prop_name = (await prop.get_browse_name()).Name
                        name = '%s/%s' % (name, prop_name)
                        val = await prop.get_data_value()
                        self.add_property(name, val.Value.Value, val.Value.VariantType)
                parents = await curr_node.get_referenced_nodes(refs=ua.ObjectIds.HasSubtype,
                                                               direction=ua.BrowseDirection.Inverse,
                                                               includesubtypes=True)
                if len(parents) != 1:  # Something went wrong
                    raise UaError("Parent of event type could not be found")
                curr_node = parents[0]
>>>>>>> 677298d3

            self._freeze = True

    ce = CustomEvent()
    await ce.init()
    return ce


async def _find_parent_eventtype(node):
    """
    """
<<<<<<< HEAD
    parents = await node.get_referenced_nodes(refs=ua.ObjectIds.HasSubtype,
                                              direction=ua.BrowseDirection.Inverse, includesubtypes=True)

    if len(parents) != 1:   # Something went wrong
        raise UaError("Parent of event type could notbe found")
    if parents[0].nodeid.Identifier in asyncua.common.event_objects.IMPLEMENTED_EVENTS.keys():
        return parents[0].nodeid.Identifier,\
               asyncua.common.event_objects.IMPLEMENTED_EVENTS[parents[0].nodeid.Identifier]
    else:
        return await _find_parent_eventtype(parents[0])
=======
    parents = await node.get_referenced_nodes(refs=ua.ObjectIds.HasSubtype, direction=ua.BrowseDirection.Inverse,
                                              includesubtypes=True)

    if len(parents) != 1:   # Something went wrong
        raise UaError("Parent of event type could not be found")
    if parents[0].nodeid.NamespaceIndex == 0:
        if parents[0].nodeid.Identifier in asyncua.common.event_objects.IMPLEMENTED_EVENTS.keys():
            return parents[0].nodeid.Identifier, asyncua.common.event_objects.IMPLEMENTED_EVENTS[parents[0].nodeid.Identifier]
    return await _find_parent_eventtype(parents[0])
>>>>>>> 677298d3
<|MERGE_RESOLUTION|>--- conflicted
+++ resolved
@@ -160,8 +160,7 @@
                 op.BrowsePath = [browse_name]
                 clauses.append(op)
                 selected_paths.append(browse_name)
-<<<<<<< HEAD
-=======
+
         for var in await get_event_variables_from_type_node(evtype):
             browse_name = await var.get_browse_name()
             if browse_name not in selected_paths:
@@ -170,7 +169,6 @@
                 op.BrowsePath = [browse_name]
                 clauses.append(op)
                 selected_paths.append(browse_name)
->>>>>>> 677298d3
             for prop in await var.get_properties():
                 browse_path = [browse_name, await prop.get_browse_name()]
                 if browse_path not in selected_paths:
@@ -245,33 +243,7 @@
     """
     return an Event object from an event type node
     """
-<<<<<<< HEAD
-    if node.nodeid.Identifier in asyncua.common.event_objects.IMPLEMENTED_EVENTS.keys():
-        return asyncua.common.event_objects.IMPLEMENTED_EVENTS[node.nodeid.Identifier]()
-    else:
-        parent_identifier, parent_eventtype = await _find_parent_eventtype(node)
-
-        class CustomEvent(parent_eventtype):
-
-            def __init__(self):
-                parent_eventtype.__init__(self)
-                self.EventType = node.nodeid
-
-            async def init(self):
-                curr_node = node
-                while curr_node.nodeid.Identifier != parent_identifier:
-                    for prop in await curr_node.get_properties():
-                        name = (await prop.read_browse_name()).Name
-                        val = await prop.read_data_value()
-                        self.add_property(name, val.Value.Value, val.Value.VariantType)
-                    parents = await curr_node.get_referenced_nodes(refs=ua.ObjectIds.HasSubtype,
-                                                                   direction=ua.BrowseDirection.Inverse,
-                                                                   includesubtypes=True)
-
-                    if len(parents) != 1:  # Something went wrong
-                        raise UaError("Parent of event type could notbe found")
-                    curr_node = parents[0]
-=======
+
     if node.nodeid.NamespaceIndex == 0:
         if node.nodeid.Identifier in asyncua.common.event_objects.IMPLEMENTED_EVENTS.keys():
             return asyncua.common.event_objects.IMPLEMENTED_EVENTS[node.nodeid.Identifier]()
@@ -306,8 +278,6 @@
                 if len(parents) != 1:  # Something went wrong
                     raise UaError("Parent of event type could not be found")
                 curr_node = parents[0]
->>>>>>> 677298d3
-
             self._freeze = True
 
     ce = CustomEvent()
@@ -318,18 +288,7 @@
 async def _find_parent_eventtype(node):
     """
     """
-<<<<<<< HEAD
-    parents = await node.get_referenced_nodes(refs=ua.ObjectIds.HasSubtype,
-                                              direction=ua.BrowseDirection.Inverse, includesubtypes=True)
-
-    if len(parents) != 1:   # Something went wrong
-        raise UaError("Parent of event type could notbe found")
-    if parents[0].nodeid.Identifier in asyncua.common.event_objects.IMPLEMENTED_EVENTS.keys():
-        return parents[0].nodeid.Identifier,\
-               asyncua.common.event_objects.IMPLEMENTED_EVENTS[parents[0].nodeid.Identifier]
-    else:
-        return await _find_parent_eventtype(parents[0])
-=======
+
     parents = await node.get_referenced_nodes(refs=ua.ObjectIds.HasSubtype, direction=ua.BrowseDirection.Inverse,
                                               includesubtypes=True)
 
@@ -338,5 +297,4 @@
     if parents[0].nodeid.NamespaceIndex == 0:
         if parents[0].nodeid.Identifier in asyncua.common.event_objects.IMPLEMENTED_EVENTS.keys():
             return parents[0].nodeid.Identifier, asyncua.common.event_objects.IMPLEMENTED_EVENTS[parents[0].nodeid.Identifier]
-    return await _find_parent_eventtype(parents[0])
->>>>>>> 677298d3
+    return await _find_parent_eventtype(parents[0])