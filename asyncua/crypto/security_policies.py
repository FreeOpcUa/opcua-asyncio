--- conflicted
+++ resolved
@@ -2,11 +2,7 @@
 import struct
 
 from abc import ABCMeta, abstractmethod
-<<<<<<< HEAD
 from ..ua import CryptographyNone, SecurityPolicy, MessageSecurityMode, UaError, uaerrors
-=======
-from ..ua import CryptographyNone, SecurityPolicy, MessageSecurityMode, UaError
->>>>>>> d3c39afc
 
 try:
     from ..crypto import uacrypto
