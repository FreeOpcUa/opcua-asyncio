--- conflicted
+++ resolved
@@ -17,25 +17,12 @@
 
 @dataclass
 class CertProperties:
-<<<<<<< HEAD
-    path: Path
-=======
-    path_or_content: Union[str, bytes]
->>>>>>> 2c78916f
+    path_or_content: Union[bytes, Path]
     extension: Optional[str] = None
     password: Optional[Union[str, bytes]] = None
 
 
-<<<<<<< HEAD
-async def load_certificate(path: Path, extension: Optional[str] = None):
-    ext = path.suffix
-    async with aiofiles.open(path, mode='rb') as f:
-        if ext == ".pem" or extension == 'pem' or extension == 'PEM':
-            return x509.load_pem_x509_certificate(await f.read(), default_backend())
-        else:
-            return x509.load_der_x509_certificate(await f.read(), default_backend())
-=======
-async def get_content(path_or_content: Union[str, bytes]) -> bytes:
+async def get_content(path_or_content: Union[str, bytes, Path]) -> bytes:
     if isinstance(path_or_content, bytes):
         return path_or_content
 
@@ -43,15 +30,17 @@
         return await f.read()
 
 
-async def load_certificate(path_or_content: Union[str, bytes], extension: Optional[str] = None):
-    _, ext = os.path.splitext(path_or_content)
+async def load_certificate(path_or_content: Union[bytes, Path], extension: Optional[str] = None):
+    if isinstance(path_or_content, Path):
+        ext = path_or_content.suffix
+    else:
+        ext = ''
 
     content = await get_content(path_or_content)
     if ext == ".pem" or extension == 'pem' or extension == 'PEM':
         return x509.load_pem_x509_certificate(content, default_backend())
     else:
         return x509.load_der_x509_certificate(content, default_backend())
->>>>>>> 2c78916f
 
 
 def x509_from_der(data):
@@ -60,17 +49,13 @@
     return x509.load_der_x509_certificate(data, default_backend())
 
 
-<<<<<<< HEAD
-async def load_private_key(path: Path,
+async def load_private_key(path_or_content: Union[Path, bytes],
                            password: Optional[Union[str, bytes]] = None,
                            extension: Optional[str] = None):
-    ext = path.suffix
-=======
-async def load_private_key(path_or_content: Union[str, bytes],
-                           password: Optional[Union[str, bytes]] = None,
-                           extension: Optional[str] = None):
-    _, ext = os.path.splitext(path_or_content)
->>>>>>> 2c78916f
+    if isinstance(path_or_content, Path):
+        ext = path_or_content.suffix
+    else:
+        ext = ''
     if isinstance(password, str):
         password = password.encode('utf-8')
 
