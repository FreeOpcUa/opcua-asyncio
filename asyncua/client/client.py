--- conflicted
+++ resolved
@@ -114,37 +114,12 @@
         - ``certificate`` and ``server_private_key`` are paths to ``.pem`` or ``.der`` files
         - ``private_key`` may be a path to a ``.pem`` or ``.der`` file or a conjunction of ``path``::``password`` where
           ``password`` is the private key password.
-<<<<<<< HEAD
-
-=======
->>>>>>> d3c39afc
         Call this before connect()
         """
         if not string:
             return
         parts = string.split(",")
         if len(parts) < 4:
-<<<<<<< HEAD
-            raise ua.UaError("Wrong format: `{}`, expected at least 4 comma-separated values".format(string))
-
-        if '::' in parts[3]:  # if the filename contains a colon, assume it's a conjunction and parse it
-            parts[3], client_key_password = parts[3].split('::')
-        else:
-            client_key_password = None
-
-        policy_class = getattr(security_policies, "SecurityPolicy{}".format(parts[0]))
-        mode = getattr(ua.MessageSecurityMode, parts[1])
-        return await self.set_security(policy_class, parts[2], parts[3], client_key_password,
-                                       parts[4] if len(parts) >= 5 else None, mode)
-
-    async def set_security(self,
-                           policy,
-                           certificate_path: str,
-                           private_key_path: str,
-                           private_key_password: str = None,
-                           server_certificate_path: str = None,
-                           mode: ua.MessageSecurityMode = ua.MessageSecurityMode.SignAndEncrypt):
-=======
             raise ua.UaError(f"Wrong format: `{string}`, expected at least 4 comma-separated values")
 
         if '::' in parts[3]:  # if the filename contains a colon, assume it's a conjunction and parse it
@@ -165,7 +140,6 @@
         server_certificate: Optional[Union[str, uacrypto.CertProperties]] = None,
         mode: ua.MessageSecurityMode = ua.MessageSecurityMode.SignAndEncrypt,
     ):
->>>>>>> d3c39afc
         """
         Set SecureConnection mode.
         Call this before connect()
@@ -174,13 +148,6 @@
             # load certificate from server's list of endpoints
             endpoints = await self.connect_and_get_server_endpoints()
             endpoint = Client.find_endpoint(endpoints, mode, policy.URI)
-<<<<<<< HEAD
-            server_cert = uacrypto.x509_from_der(endpoint.ServerCertificate)
-        else:
-            server_cert = await uacrypto.load_certificate(server_certificate_path)
-        cert = await uacrypto.load_certificate(certificate_path)
-        pk = await uacrypto.load_private_key(private_key_path, password=private_key_password)
-=======
             server_certificate = uacrypto.x509_from_der(endpoint.ServerCertificate)
         elif not isinstance(server_certificate, uacrypto.CertProperties):
             server_certificate = uacrypto.CertProperties(server_certificate)
@@ -207,7 +174,6 @@
             private_key.password,
             private_key.extension,
         )
->>>>>>> d3c39afc
         self.security_policy = policy(server_cert, cert, pk, mode)
         self.uaclient.set_security(self.security_policy)
 
@@ -628,11 +594,7 @@
         await ns_node.write_value(uries)
         return len(uries) - 1
 
-<<<<<<< HEAD
-    async def load_type_definitions(self, nodes=None) -> Coroutine:
-=======
     async def load_type_definitions(self, nodes=None):
->>>>>>> d3c39afc
         """
         Load custom types (custom structures/extension objects) definition from server
         Generate Python classes for custom structures/extension objects defined in server
@@ -648,23 +610,14 @@
         Generate Python classes for custom structures/extension objects defined in server
         These classes will be available in ua module
         """
-<<<<<<< HEAD
-        return await load_type_definitions(self, nodes)
-
-    async def load_enums(self) -> Coroutine:
-=======
         return await load_data_type_definitions(self, node)
 
     async def load_enums(self):
->>>>>>> d3c39afc
         """
         generate Python enums for custom enums on server.
         This enums will be available in ua module
         """
-<<<<<<< HEAD
-=======
         _logger.warning("Deprecated since spec 1.04, call load_data_type_definitions")
->>>>>>> d3c39afc
         return await load_enums(self)
 
     async def register_nodes(self, nodes):
