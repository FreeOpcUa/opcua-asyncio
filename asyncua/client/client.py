--- conflicted
+++ resolved
@@ -1,13 +1,8 @@
 import asyncio
 import logging
-<<<<<<< HEAD
-from typing import Union, Coroutine, Optional
-from urllib.parse import urlparse
-from pathlib import Path
-=======
 from typing import List, Union, Coroutine, Optional, Type
 from urllib.parse import urlparse, unquote
->>>>>>> 2c78916f
+from pathlib import Path
 
 from asyncua import ua
 from .ua_client import UaClient
