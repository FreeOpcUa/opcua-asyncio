--- conflicted
+++ resolved
@@ -115,13 +115,8 @@
                          params.ItemToMonitor.AttributeId)
 
         result, mdata = self._make_monitored_item_common(params)
-<<<<<<< HEAD
         ev_notify_byte = await self.aspace.read_attribute_value(params.ItemToMonitor.NodeId,
                                                          ua.AttributeIds.EventNotifier).Value.Value
-=======
-        ev_notify_byte = self.aspace.read_attribute_value(params.ItemToMonitor.NodeId,
-                                                          ua.AttributeIds.EventNotifier).Value.Value
->>>>>>> d3c39afc
 
         if ev_notify_byte is None or not ua.ua_binary.test_bit(ev_notify_byte, ua.EventNotifier.SubscribeToEvents):
             result.StatusCode = ua.StatusCode(ua.StatusCodes.BadServiceUnsupported)
