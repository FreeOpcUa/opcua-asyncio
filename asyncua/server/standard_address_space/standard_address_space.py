--- conflicted
+++ resolved
@@ -1,19 +1,4 @@
-<<<<<<< HEAD
-import asyncio
-from .standard_address_space_part3 import create_standard_address_space_Part3
-from .standard_address_space_part4 import create_standard_address_space_Part4
-from .standard_address_space_part5 import create_standard_address_space_Part5
-from .standard_address_space_part8 import create_standard_address_space_Part8
-from .standard_address_space_part9 import create_standard_address_space_Part9
-from .standard_address_space_part10 import create_standard_address_space_Part10
-from .standard_address_space_part11 import create_standard_address_space_Part11
-from .standard_address_space_part13 import create_standard_address_space_Part13
-=======
 from .standard_address_space_services import create_standard_address_space_Services
->>>>>>> b482a236
-
-
-
 
 
 class PostponeReferences:
@@ -55,19 +40,6 @@
                 raise RuntimeError(f"There are remaining refs: {remaining_refs!r}")
 
 
-<<<<<<< HEAD
 async def fill_address_space(nodeservice):
     async with PostponeReferences(nodeservice) as server:
-        await create_standard_address_space_Part3(server)
-        await create_standard_address_space_Part4(server)
-        await create_standard_address_space_Part5(server)
-        await create_standard_address_space_Part8(server)
-        await create_standard_address_space_Part9(server)
-        await create_standard_address_space_Part10(server)
-        await create_standard_address_space_Part11(server)
-        await create_standard_address_space_Part13(server)
-=======
-def fill_address_space(nodeservice):
-    with PostponeReferences(nodeservice) as server:
-        create_standard_address_space_Services(server)
->>>>>>> b482a236
+        await create_standard_address_space_Services(server)