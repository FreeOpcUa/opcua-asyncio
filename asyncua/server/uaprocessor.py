--- conflicted
+++ resolved
@@ -89,11 +89,7 @@
     async def process(self, header, body):
         try:
             msg = self._connection.receive_from_header_and_body(header, body)
-<<<<<<< HEAD
-        except ua.uaerrors.BadUserAccessDenied as e:
-=======
         except ua.uaerrors.BadUserAccessDenied:
->>>>>>> d3c39afc
             _logger.warning("Unauthenticated user attempted to connect")
             return False
         if isinstance(msg, ua.Message):
@@ -135,11 +131,7 @@
             _logger.error("sending service fault response: %s (%s)", status.doc, status.name)
             self.send_response(requesthdr.RequestHandle, seqhdr, response)
             return True
-<<<<<<< HEAD
-        except ua.uaerrors.BadUserAccessDenied as e:
-=======
         except ua.uaerrors.BadUserAccessDenied:
->>>>>>> d3c39afc
             if self.session:
                 user = self.session.user
             else:
@@ -157,12 +149,6 @@
 
     async def _process_message(self, typeid, requesthdr, seqhdr, body):
         if typeid in [ua.NodeId(ua.ObjectIds.CreateSessionRequest_Encoding_DefaultBinary),
-<<<<<<< HEAD
-                      ua.NodeId(ua.ObjectIds.ActivateSessionRequest_Encoding_DefaultBinary)]:
-            # The connection is first created without a user being attached, and then during activation the
-            user = None
-        elif self.session is None:
-=======
                       ua.NodeId(ua.ObjectIds.ActivateSessionRequest_Encoding_DefaultBinary),
                       ua.NodeId(ua.ObjectIds.FindServersRequest_Encoding_DefaultBinary),
                       ua.NodeId(ua.ObjectIds.GetEndpointsRequest_Encoding_DefaultBinary)]:
@@ -170,7 +156,6 @@
             user = None
         elif self.session is None:
             _logger.warning("Received a request of type %d without an existing session", typeid.Identifier)
->>>>>>> d3c39afc
             raise ua.uaerrors.BadUserAccessDenied
         else:
             user = self.session.user
