import time
import logging
from typing import Deque, Optional
from collections import deque

from asyncua import ua
from ..ua.ua_binary import nodeid_from_binary, struct_from_binary, struct_to_binary, uatcp_to_binary
from .internal_server import InternalServer, InternalSession
from ..common.connection import SecureConnection
from ..common.utils import ServiceError

_logger = logging.getLogger(__name__)


class PublishRequestData:

    def __init__(self, requesthdr=None, seqhdr=None):
        self.requesthdr = requesthdr
        self.seqhdr = seqhdr
        self.timestamp = time.time()


class UaProcessor:
    """
    Processor for OPC UA messages. Implements the OPC UA protocol for the server side.
    """

    def __init__(self, internal_server: InternalServer, transport):
        self.iserver: InternalServer = internal_server
        self.name = transport.get_extra_info('peername')
        self.sockname = transport.get_extra_info('sockname')
        self.session: Optional[InternalSession] = None
        self._transport = transport
        # deque for Publish Requests
        self._publish_requests: Deque[PublishRequestData] = deque()
        # used when we need to wait for PublishRequest
        self._publish_results: Deque[ua.PublishResult] = deque()
        self._connection = SecureConnection(ua.SecurityPolicy())

    def set_policies(self, policies):
        self._connection.set_policy_factories(policies)

    def send_response(self, requesthandle, seqhdr, response, msgtype=ua.MessageType.SecureMessage):
        response.ResponseHeader.RequestHandle = requesthandle
        data = self._connection.message_to_binary(
            struct_to_binary(response), message_type=msgtype, request_id=seqhdr.RequestId)
        self._transport.write(data)

    def open_secure_channel(self, algohdr, seqhdr, body):
        request = struct_from_binary(ua.OpenSecureChannelRequest, body)

        self._connection.select_policy(
            algohdr.SecurityPolicyURI, algohdr.SenderCertificate, request.Parameters.SecurityMode)

        channel = self._connection.open(request.Parameters, self.iserver)
        # send response
        response = ua.OpenSecureChannelResponse()
        response.Parameters = channel
        self.send_response(request.RequestHeader.RequestHandle, seqhdr, response, ua.MessageType.SecureOpen)

    async def forward_publish_response(self, result: ua.PublishResult):
        """
        Try to send a `PublishResponse` with the given `PublishResult`.
        """
        #_logger.info("forward publish response %s", result)
        while True:
            if not self._publish_requests:
                self._publish_results.append(result)
                _logger.info(
                    "Server wants to send publish answer but no publish request is available,"
                    "enqueuing notification, length of result queue is %s",
                    len(self._publish_results)
                )
                return
            # We pop left from the Publish Request deque (FIFO)
            requestdata = self._publish_requests.popleft()
            if (requestdata.requesthdr.TimeoutHint == 0 or
                    requestdata.requesthdr.TimeoutHint != 0 and
                    time.time() - requestdata.timestamp < requestdata.requesthdr.TimeoutHint / 1000):
                # Continue and use `requestdata` only if there was no timeout
                break
        response = ua.PublishResponse()
        response.Parameters = result
        self.send_response(requestdata.requesthdr.RequestHandle, requestdata.seqhdr, response)

    async def process(self, header, body):
        try:
            msg = self._connection.receive_from_header_and_body(header, body)
        except ua.uaerrors.BadUserAccessDenied as e:
            _logger.warning("Unauthenticated user attempted to connect")
            return False
        if isinstance(msg, ua.Message):
            if header.MessageType == ua.MessageType.SecureOpen:
                self.open_secure_channel(msg.SecurityHeader(), msg.SequenceHeader(), msg.body())
            elif header.MessageType == ua.MessageType.SecureClose:
                self._connection.close()
                return False
            elif header.MessageType == ua.MessageType.SecureMessage:
                return await self.process_message(msg.SequenceHeader(), msg.body())
        elif isinstance(msg, ua.Hello):
            ack = ua.Acknowledge()
            ack.ReceiveBufferSize = msg.ReceiveBufferSize
            ack.SendBufferSize = msg.SendBufferSize
            data = uatcp_to_binary(ua.MessageType.Acknowledge, ack)
            self._transport.write(data)
        elif isinstance(msg, ua.ErrorMessage):
            _logger.warning("Received an error message type")
        elif msg is None:
            pass  # msg is a ChunkType.Intermediate of an ua.MessageType.SecureMessage
        else:
            _logger.warning("Unsupported message type: %s", header.MessageType)
            raise ServiceError(ua.StatusCodes.BadTcpMessageTypeInvalid)
        return True

    async def process_message(self, seqhdr, body):
        """
        Process incoming messages.
        """
        typeid = nodeid_from_binary(body)
        requesthdr = struct_from_binary(ua.RequestHeader, body)
        _logger.debug('process_message %r %r', typeid, requesthdr)
        try:
            return await self._process_message(typeid, requesthdr, seqhdr, body)
        except ServiceError as e:
            status = ua.StatusCode(e.code)
            response = ua.ServiceFault()
            response.ResponseHeader.ServiceResult = status
            _logger.error("sending service fault response: %s (%s)", status.doc, status.name)
            self.send_response(requesthdr.RequestHandle, seqhdr, response)
            return True
        except ua.uaerrors.BadUserAccessDenied as e:
            if self.session:
                user = self.session.user
            else:
                user = 'Someone'
            _logger.warning("%s attempted to do something they are not permitted to do", user)
            response = ua.ServiceFault()
            response.ResponseHeader.ServiceResult = ua.StatusCode(ua.StatusCodes.BadUserAccessDenied)
            self.send_response(requesthdr.RequestHandle, seqhdr, response)
        except Exception:
            _logger.exception('Error while processing message')
            response = ua.ServiceFault()
            response.ResponseHeader.ServiceResult = ua.StatusCode(ua.StatusCodes.BadInternalError)
            self.send_response(requesthdr.RequestHandle, seqhdr, response)
            return True

    async def _process_message(self, typeid, requesthdr, seqhdr, body):
        if typeid in [ua.NodeId(ua.ObjectIds.CreateSessionRequest_Encoding_DefaultBinary),
<<<<<<< HEAD
                      ua.NodeId(ua.ObjectIds.ActivateSessionRequest_Encoding_DefaultBinary)]:
=======
                      ua.NodeId(ua.ObjectIds.ActivateSessionRequest_Encoding_DefaultBinary),
                      ua.NodeId(ua.ObjectIds.GetEndpointsRequest_Encoding_DefaultBinary)]:
>>>>>>> b1373a78
            # The connection is first created without a user being attached, and then during activation the
            user = None
        elif self.session is None:
            raise ua.uaerrors.BadUserAccessDenied
        else:
            user = self.session.user
            if self._connection.security_policy.permissions is not None:
                if self._connection.security_policy.permissions.check_validity(user, typeid, body) is False:
                    raise ua.uaerrors.BadUserAccessDenied

        if typeid == ua.NodeId(ua.ObjectIds.CreateSessionRequest_Encoding_DefaultBinary):
            _logger.info("Create session request (%s)", user)
            params = struct_from_binary(ua.CreateSessionParameters, body)
            # create the session on server
            self.session = self.iserver.create_session(self.name, external=True)
            # get a session creation result to send back
            sessiondata = await self.session.create_session(params, sockname=self.sockname)
            response = ua.CreateSessionResponse()
            response.Parameters = sessiondata
            response.Parameters.ServerCertificate = self._connection.security_policy.host_certificate
            if self._connection.security_policy.peer_certificate is None:
                data = params.ClientNonce
            else:
                data = self._connection.security_policy.peer_certificate + params.ClientNonce
            response.Parameters.ServerSignature.Signature = \
                self._connection.security_policy.asymmetric_cryptography.signature(data)
            response.Parameters.ServerSignature.Algorithm = self._connection.security_policy.AsymmetricSignatureURI
            #_logger.info("sending create session response")
            self.send_response(requesthdr.RequestHandle, seqhdr, response)

        elif typeid == ua.NodeId(ua.ObjectIds.CloseSessionRequest_Encoding_DefaultBinary):
            _logger.info("Close session request (%s)", user)
            if self.session:
                deletesubs = ua.ua_binary.Primitives.Boolean.unpack(body)
                await self.session.close_session(deletesubs)
            else:
                _logger.info("Request to close non-existing session (%s)", user)

            response = ua.CloseSessionResponse()
            _logger.info("sending close session response (%s)", user)
            self.send_response(requesthdr.RequestHandle, seqhdr, response)

        elif typeid == ua.NodeId(ua.ObjectIds.ActivateSessionRequest_Encoding_DefaultBinary):
            _logger.info("Activate session request (%s)", user)
            params = struct_from_binary(ua.ActivateSessionParameters, body)
            if not self.session:
                _logger.info("request to activate non-existing session (%s)", user)
                raise ServiceError(ua.StatusCodes.BadSessionIdInvalid)
            if self._connection.security_policy.host_certificate is None:
                data = self.session.nonce
            else:
                data = self._connection.security_policy.host_certificate + self.session.nonce
            self._connection.security_policy.asymmetric_cryptography.verify(data, params.ClientSignature.Signature)
            result = self.session.activate_session(params, self._connection.security_policy.peer_certificate)
            response = ua.ActivateSessionResponse()
            response.Parameters = result
            #_logger.info("sending read response")
            self.send_response(requesthdr.RequestHandle, seqhdr, response)

        elif typeid == ua.NodeId(ua.ObjectIds.ReadRequest_Encoding_DefaultBinary):
            _logger.info("Read request (%s)", user)
            params = struct_from_binary(ua.ReadParameters, body)
            results = await self.session.read(params)
            response = ua.ReadResponse()
            response.Results = results
            #_logger.info("sending read response")
            self.send_response(requesthdr.RequestHandle, seqhdr, response)

        elif typeid == ua.NodeId(ua.ObjectIds.WriteRequest_Encoding_DefaultBinary):
            _logger.info("Write request (%s)", user)
            params = struct_from_binary(ua.WriteParameters, body)
            results = await self.session.write(params)
            response = ua.WriteResponse()
            response.Results = results
            #_logger.info("sending write response")
            self.send_response(requesthdr.RequestHandle, seqhdr, response)

        elif typeid == ua.NodeId(ua.ObjectIds.BrowseRequest_Encoding_DefaultBinary):
            _logger.info("Browse request (%s)", user)
            params = struct_from_binary(ua.BrowseParameters, body)
            results = await self.session.browse(params)
            response = ua.BrowseResponse()
            response.Results = results
            #_logger.info("sending browse response")
            self.send_response(requesthdr.RequestHandle, seqhdr, response)

        elif typeid == ua.NodeId(ua.ObjectIds.GetEndpointsRequest_Encoding_DefaultBinary):
            _logger.info("get endpoints request (%s)", user)
            params = struct_from_binary(ua.GetEndpointsParameters, body)
            endpoints = await self.iserver.get_endpoints(params, sockname=self.sockname)
            response = ua.GetEndpointsResponse()
            response.Endpoints = endpoints
            #_logger.info("sending get endpoints response")
            self.send_response(requesthdr.RequestHandle, seqhdr, response)

        elif typeid == ua.NodeId(ua.ObjectIds.FindServersRequest_Encoding_DefaultBinary):
            _logger.info("find servers request (%s)", user)
            params = struct_from_binary(ua.FindServersParameters, body)
            servers = self.iserver.find_servers(params)
            response = ua.FindServersResponse()
            response.Servers = servers
            #_logger.info("sending find servers response")
            self.send_response(requesthdr.RequestHandle, seqhdr, response)

        elif typeid == ua.NodeId(ua.ObjectIds.RegisterServerRequest_Encoding_DefaultBinary):
            _logger.info("register server request %s", user)
            serv = struct_from_binary(ua.RegisteredServer, body)
            self.iserver.register_server(serv)
            response = ua.RegisterServerResponse()
            #_logger.info("sending register server response")
            self.send_response(requesthdr.RequestHandle, seqhdr, response)

        elif typeid == ua.NodeId(ua.ObjectIds.RegisterServer2Request_Encoding_DefaultBinary):
            _logger.info("register server 2 request %s", user)
            params = struct_from_binary(ua.RegisterServer2Parameters, body)
            results = self.iserver.register_server2(params)
            response = ua.RegisterServer2Response()
            response.ConfigurationResults = results
            #_logger.info("sending register server 2 response")
            self.send_response(requesthdr.RequestHandle, seqhdr, response)

        elif typeid == ua.NodeId(ua.ObjectIds.TranslateBrowsePathsToNodeIdsRequest_Encoding_DefaultBinary):
            _logger.info("translate browsepaths to nodeids request (%s)", user)
            params = struct_from_binary(ua.TranslateBrowsePathsToNodeIdsParameters, body)
            paths = await self.session.translate_browsepaths_to_nodeids(params.BrowsePaths)
            response = ua.TranslateBrowsePathsToNodeIdsResponse()
            response.Results = paths
            #_logger.info("sending translate browsepaths to nodeids response")
            self.send_response(requesthdr.RequestHandle, seqhdr, response)

        elif typeid == ua.NodeId(ua.ObjectIds.AddNodesRequest_Encoding_DefaultBinary):
            _logger.info("add nodes request (%s)", user)
            params = struct_from_binary(ua.AddNodesParameters, body)
            results = await self.session.add_nodes(params.NodesToAdd)
            response = ua.AddNodesResponse()
            response.Results = results
            #_logger.info("sending add node response")
            self.send_response(requesthdr.RequestHandle, seqhdr, response)

        elif typeid == ua.NodeId(ua.ObjectIds.DeleteNodesRequest_Encoding_DefaultBinary):
            _logger.info("delete nodes request (%s)", user)
            params = struct_from_binary(ua.DeleteNodesParameters, body)
            results = await self.session.delete_nodes(params)
            response = ua.DeleteNodesResponse()
            response.Results = results
            #_logger.info("sending delete node response")
            self.send_response(requesthdr.RequestHandle, seqhdr, response)

        elif typeid == ua.NodeId(ua.ObjectIds.AddReferencesRequest_Encoding_DefaultBinary):
            _logger.info("add references request (%s)", user)
            params = struct_from_binary(ua.AddReferencesParameters, body)
            results = await self.session.add_references(params.ReferencesToAdd)
            response = ua.AddReferencesResponse()
            response.Results = results
            #_logger.info("sending add references response")
            self.send_response(requesthdr.RequestHandle, seqhdr, response)

        elif typeid == ua.NodeId(ua.ObjectIds.DeleteReferencesRequest_Encoding_DefaultBinary):
            _logger.info("delete references request (%s)", user)
            params = struct_from_binary(ua.DeleteReferencesParameters, body)
            results = await self.session.delete_references(params.ReferencesToDelete)
            response = ua.DeleteReferencesResponse()
            response.Parameters.Results = results
            #_logger.info("sending delete references response")
            self.send_response(requesthdr.RequestHandle, seqhdr, response)

        elif typeid == ua.NodeId(ua.ObjectIds.CreateSubscriptionRequest_Encoding_DefaultBinary):
            _logger.info("create subscription request (%s)", user)
            params = struct_from_binary(ua.CreateSubscriptionParameters, body)
            result = await self.session.create_subscription(params, callback=self.forward_publish_response)
            response = ua.CreateSubscriptionResponse()
            response.Parameters = result
            #_logger.info("sending create subscription response")
            self.send_response(requesthdr.RequestHandle, seqhdr, response)

        elif typeid == ua.NodeId(ua.ObjectIds.DeleteSubscriptionsRequest_Encoding_DefaultBinary):
            _logger.info("delete subscriptions request (%s)", user)
            params = struct_from_binary(ua.DeleteSubscriptionsParameters, body)
            results = await self.session.delete_subscriptions(params.SubscriptionIds)
            response = ua.DeleteSubscriptionsResponse()
            response.Results = results
            #_logger.info("sending delete subscription response")
            self.send_response(requesthdr.RequestHandle, seqhdr, response)

        elif typeid == ua.NodeId(ua.ObjectIds.CreateMonitoredItemsRequest_Encoding_DefaultBinary):
            _logger.info("create monitored items request (%s)", user)
            params = struct_from_binary(ua.CreateMonitoredItemsParameters, body)
            results = await self.session.create_monitored_items(params)
            response = ua.CreateMonitoredItemsResponse()
            response.Results = results
            #_logger.info("sending create monitored items response")
            self.send_response(requesthdr.RequestHandle, seqhdr, response)

        elif typeid == ua.NodeId(ua.ObjectIds.ModifyMonitoredItemsRequest_Encoding_DefaultBinary):
            _logger.info("modify monitored items request (%s)", user)
            params = struct_from_binary(ua.ModifyMonitoredItemsParameters, body)
            results = await self.session.modify_monitored_items(params)
            response = ua.ModifyMonitoredItemsResponse()
            response.Results = results
            #_logger.info("sending modify monitored items response")
            self.send_response(requesthdr.RequestHandle, seqhdr, response)

        elif typeid == ua.NodeId(ua.ObjectIds.DeleteMonitoredItemsRequest_Encoding_DefaultBinary):
            _logger.info("delete monitored items request (%s)", user)
            params = struct_from_binary(ua.DeleteMonitoredItemsParameters, body)
            results = await self.session.delete_monitored_items(params)
            response = ua.DeleteMonitoredItemsResponse()
            response.Results = results
            #_logger.info("sending delete monitored items response")
            self.send_response(requesthdr.RequestHandle, seqhdr, response)

        elif typeid == ua.NodeId(ua.ObjectIds.HistoryReadRequest_Encoding_DefaultBinary):
            _logger.info("history read request (%s)", user)
            params = struct_from_binary(ua.HistoryReadParameters, body)
            results = await self.session.history_read(params)
            response = ua.HistoryReadResponse()
            response.Results = results
            #_logger.info("sending history read response")
            self.send_response(requesthdr.RequestHandle, seqhdr, response)

        elif typeid == ua.NodeId(ua.ObjectIds.RegisterNodesRequest_Encoding_DefaultBinary):
            _logger.info("register nodes request (%s)", user)
            params = struct_from_binary(ua.RegisterNodesParameters, body)
            _logger.info("Node registration not implemented")
            response = ua.RegisterNodesResponse()
            response.Parameters.RegisteredNodeIds = params.NodesToRegister
            #_logger.info("sending register nodes response")
            self.send_response(requesthdr.RequestHandle, seqhdr, response)

        elif typeid == ua.NodeId(ua.ObjectIds.UnregisterNodesRequest_Encoding_DefaultBinary):
            _logger.info("unregister nodes request (%s)", user)
            params = struct_from_binary(ua.UnregisterNodesParameters, body)
            response = ua.UnregisterNodesResponse()
            #_logger.info("sending unregister nodes response")
            self.send_response(requesthdr.RequestHandle, seqhdr, response)

        elif typeid == ua.NodeId(ua.ObjectIds.PublishRequest_Encoding_DefaultBinary):
            _logger.debug("publish request (%s)", user)
            if not self.session:
                return False
            params = struct_from_binary(ua.PublishParameters, body)
            data = PublishRequestData(requesthdr=requesthdr, seqhdr=seqhdr)
            # Store the Publish Request (will be used to send publish answers from server)
            self._publish_requests.append(data)
            # If there is an enqueued result forward it immediately
            while self._publish_results:
                result = self._publish_results.popleft()
                if result.SubscriptionId not in self.session.subscription_service.active_subscription_ids:
                    # Discard the result if the subscription is no longer active
                    continue
                await self.forward_publish_response(result)
                break
            self.session.publish(params.SubscriptionAcknowledgements)
            #_logger.debug("publish forward to server")

        elif typeid == ua.NodeId(ua.ObjectIds.RepublishRequest_Encoding_DefaultBinary):
            _logger.info("re-publish request (%s)", user)
            params = struct_from_binary(ua.RepublishParameters, body)
            msg = self.session.republish(params)
            response = ua.RepublishResponse()
            response.NotificationMessage = msg
            self.send_response(requesthdr.RequestHandle, seqhdr, response)

        elif typeid == ua.NodeId(ua.ObjectIds.CloseSecureChannelRequest_Encoding_DefaultBinary):
            _logger.info("close secure channel request (%s)", user)
            self._connection.close()
            response = ua.CloseSecureChannelResponse()
            self.send_response(requesthdr.RequestHandle, seqhdr, response)
            return False

        elif typeid == ua.NodeId(ua.ObjectIds.CallRequest_Encoding_DefaultBinary):
            _logger.info("call request (%s)", user)
            params = struct_from_binary(ua.CallParameters, body)
            results = await self.session.call(params.MethodsToCall)
            response = ua.CallResponse()
            response.Results = results
            self.send_response(requesthdr.RequestHandle, seqhdr, response)

        elif typeid == ua.NodeId(ua.ObjectIds.SetMonitoringModeRequest_Encoding_DefaultBinary):
            _logger.info("set monitoring mode request (%s)", user)
            params = struct_from_binary(ua.SetMonitoringModeParameters, body)
            # FIXME: Implement SetMonitoringMode
            # For now send dummy results to keep clients happy
            response = ua.SetMonitoringModeResponse()
            results = ua.SetMonitoringModeResult()
            ids = params.MonitoredItemIds
            statuses = [ua.StatusCode(ua.StatusCodes.Good) for node_id in ids]
            results.Results = statuses
            response.Parameters = results
            _logger.info("sending set monitoring mode response")
            self.send_response(requesthdr.RequestHandle, seqhdr, response)

        elif typeid == ua.NodeId(ua.ObjectIds.SetPublishingModeRequest_Encoding_DefaultBinary):
            _logger.info("set publishing mode request (%s)", user)
            params = struct_from_binary(ua.SetPublishingModeParameters, body)
            # FIXME: Implement SetPublishingMode
            # For now send dummy results to keep clients happy
            response = ua.SetPublishingModeResponse()
            results = ua.SetPublishingModeResult()
            ids = params.SubscriptionIds
            statuses = [ua.StatusCode(ua.StatusCodes.Good) for node_id in ids]
            results.Results = statuses
            response.Parameters = results
            _logger.info("sending set publishing mode response")
            self.send_response(requesthdr.RequestHandle, seqhdr, response)

        else:
            _logger.warning("Unknown message received %s (%s)", typeid, user)
            raise ServiceError(ua.StatusCodes.BadServiceUnsupported)

        return True

    async def close(self):
        """
        to be called when client has disconnected to ensure we really close
        everything we should
        """
        _logger.info("Cleanup client connection: %s", self.name)
        if self.session:
            await self.session.close_session(True)<|MERGE_RESOLUTION|>--- conflicted
+++ resolved
@@ -146,12 +146,8 @@
 
     async def _process_message(self, typeid, requesthdr, seqhdr, body):
         if typeid in [ua.NodeId(ua.ObjectIds.CreateSessionRequest_Encoding_DefaultBinary),
-<<<<<<< HEAD
-                      ua.NodeId(ua.ObjectIds.ActivateSessionRequest_Encoding_DefaultBinary)]:
-=======
                       ua.NodeId(ua.ObjectIds.ActivateSessionRequest_Encoding_DefaultBinary),
                       ua.NodeId(ua.ObjectIds.GetEndpointsRequest_Encoding_DefaultBinary)]:
->>>>>>> b1373a78
             # The connection is first created without a user being attached, and then during activation the
             user = None
         elif self.session is None:
