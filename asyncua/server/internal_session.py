import logging
from enum import Enum
from typing import Coroutine, Iterable, Optional

from asyncua import ua
from ..common.callback import CallbackType, ServerItemCallback
from ..common.utils import create_nonce, ServiceError
from .address_space import AddressSpace
from .users import User, UserRole
from .subscription_service import SubscriptionService


class SessionState(Enum):
    Created = 0
    Activated = 1
    Closed = 2


class InternalSession:
    """

    """
    max_connections = 1000
    _current_connections = 0
    _counter = 10
    _auth_counter = 1000

    def __init__(self, internal_server, aspace: AddressSpace, submgr: SubscriptionService, name,
                 user=User(role=UserRole.Anonymous), external=False):
        self.logger = logging.getLogger(__name__)
        self.iserver = internal_server
        # define if session is external, we need to copy some objects if it is internal
        self.external = external
        self.aspace: AddressSpace = aspace
        self.subscription_service: SubscriptionService = submgr
        self.name = name
        self.user = user
        self.nonce = None
        self.state = SessionState.Created
        self.session_id = ua.NodeId(self._counter)
        InternalSession._counter += 1
        self.subscriptions = []
        self.auth_token = ua.NodeId(self._auth_counter)
        InternalSession._auth_counter += 1
        self.logger.info('Created internal session %s', self.name)

    def __str__(self):
        return f'InternalSession(name:{self.name}, user:{self.user}, id:{self.session_id}, auth_token:{self.auth_token})'

    async def get_endpoints(self, params=None, sockname=None):
        return await self.iserver.get_endpoints(params, sockname)

    async def create_session(self, params, sockname=None):
        self.logger.info('Create session request')
        result = ua.CreateSessionResult()
        result.SessionId = self.session_id
        result.AuthenticationToken = self.auth_token
        result.RevisedSessionTimeout = params.RequestedSessionTimeout
        result.MaxRequestMessageSize = 65536
        self.nonce = create_nonce(32)
        result.ServerNonce = self.nonce
        result.ServerEndpoints = await self.get_endpoints(sockname=sockname)

        return result

    async def close_session(self, delete_subs=True):
        self.logger.info('close session %s', self.name)
        if self.state == SessionState.Activated:
            InternalSession._current_connections -= 1
        if InternalSession._current_connections < 0:
            InternalSession._current_connections = 0
        self.state = SessionState.Closed
        await self.delete_subscriptions(self.subscriptions)

    def activate_session(self, params, peer_certificate):
        self.logger.info('activate session')
        result = ua.ActivateSessionResult()
        if self.state != SessionState.Created:
            raise ServiceError(ua.StatusCodes.BadSessionIdInvalid)
        if InternalSession._current_connections >= InternalSession.max_connections:
            raise ServiceError(ua.StatusCodes.BadMaxConnectionsReached)
        self.nonce = create_nonce(32)
        result.ServerNonce = self.nonce
        for _ in params.ClientSoftwareCertificates:
            result.Results.append(ua.StatusCode())
        self.state = SessionState.Activated
        InternalSession._current_connections += 1
        id_token = params.UserIdentityToken
        if self.iserver.user_manager is not None:
            if isinstance(id_token, ua.UserNameIdentityToken):
                username = id_token.UserName
                password = id_token.Password
            else:
                username, password = None, None

            user = self.iserver.user_manager.get_user(self.iserver, username=username, password=password,
                                                      certificate=peer_certificate)
            if user is None:
                raise ServiceError(ua.StatusCodes.BadUserAccessDenied)
            else:
                self.user = user
        self.logger.info("Activated internal session %s for user %s", self.name, self.user)
        return result

    async def read(self, params):
        results = self.iserver.attribute_service.read(params)
        return results

    async def history_read(self, params) -> Coroutine:
        return await self.iserver.history_manager.read_history(params)

    async def write(self, params):
        if self.user is None:
            user = User()
        else:
            user = self.user
        write_result = await self.iserver.attribute_service.write(params, user=user)
<<<<<<< HEAD
        await self.iserver.server_callback_dispatcher.dispatch(CallbackType.WritePerformed,
                                                 ServerItemCallback(params, write_result, user))
=======
>>>>>>> b1373a78
        return write_result

    async def browse(self, params):
        return self.iserver.view_service.browse(params)

    async def translate_browsepaths_to_nodeids(self, params):
        return self.iserver.view_service.translate_browsepaths_to_nodeids(params)

    async def add_nodes(self, params):
        return self.iserver.node_mgt_service.add_nodes(params, self.user)

    async def delete_nodes(self, params):
        return self.iserver.node_mgt_service.delete_nodes(params, self.user)

    async def add_references(self, params):
        return self.iserver.node_mgt_service.add_references(params, self.user)

    async def delete_references(self, params):
        return self.iserver.node_mgt_service.delete_references(params, self.user)

    def add_method_callback(self, methodid, callback):
        return self.aspace.add_method_callback(methodid, callback)

    async def call(self, params):
        """COROUTINE"""
        return await self.iserver.method_service.call(params)

    async def create_subscription(self, params, callback=None):
        result = await self.subscription_service.create_subscription(params, callback, external=self.external)
        self.subscriptions.append(result.SubscriptionId)
        return result

    async def create_monitored_items(self, params: ua.CreateMonitoredItemsParameters):
        """Returns Future"""
        subscription_result = await self.subscription_service.create_monitored_items(params)
<<<<<<< HEAD
        await self.iserver.server_callback_dispatcher.dispatch(CallbackType.ItemSubscriptionCreated,
=======
        self.iserver.server_callback_dispatcher.dispatch(CallbackType.ItemSubscriptionCreated,
>>>>>>> b1373a78
                                                         ServerItemCallback(params, subscription_result))
        return subscription_result

    async def modify_monitored_items(self, params):
        subscription_result = self.subscription_service.modify_monitored_items(params)
<<<<<<< HEAD
        await self.iserver.server_callback_dispatcher.dispatch(CallbackType.ItemSubscriptionModified,
=======
        self.iserver.server_callback_dispatcher.dispatch(CallbackType.ItemSubscriptionModified,
>>>>>>> b1373a78
                                                         ServerItemCallback(params, subscription_result))
        return subscription_result

    def republish(self, params):
        return self.subscription_service.republish(params)

    async def delete_subscriptions(self, ids):
        # This is an async method, dues to symmetry with client code
        return await self.subscription_service.delete_subscriptions(ids)

    async def delete_monitored_items(self, params):
        # This is an async method, dues to symmetry with client code
        subscription_result = self.subscription_service.delete_monitored_items(params)
        await self.iserver.server_callback_dispatcher.dispatch(CallbackType.ItemSubscriptionDeleted,
                                                               ServerItemCallback(params, subscription_result))
        return subscription_result

    def publish(self, acks: Optional[Iterable[ua.SubscriptionAcknowledgement]] = None):
        return self.subscription_service.publish(acks or [])<|MERGE_RESOLUTION|>--- conflicted
+++ resolved
@@ -115,11 +115,8 @@
         else:
             user = self.user
         write_result = await self.iserver.attribute_service.write(params, user=user)
-<<<<<<< HEAD
         await self.iserver.server_callback_dispatcher.dispatch(CallbackType.WritePerformed,
                                                  ServerItemCallback(params, write_result, user))
-=======
->>>>>>> b1373a78
         return write_result
 
     async def browse(self, params):
@@ -155,21 +152,13 @@
     async def create_monitored_items(self, params: ua.CreateMonitoredItemsParameters):
         """Returns Future"""
         subscription_result = await self.subscription_service.create_monitored_items(params)
-<<<<<<< HEAD
         await self.iserver.server_callback_dispatcher.dispatch(CallbackType.ItemSubscriptionCreated,
-=======
-        self.iserver.server_callback_dispatcher.dispatch(CallbackType.ItemSubscriptionCreated,
->>>>>>> b1373a78
                                                          ServerItemCallback(params, subscription_result))
         return subscription_result
 
     async def modify_monitored_items(self, params):
         subscription_result = self.subscription_service.modify_monitored_items(params)
-<<<<<<< HEAD
         await self.iserver.server_callback_dispatcher.dispatch(CallbackType.ItemSubscriptionModified,
-=======
-        self.iserver.server_callback_dispatcher.dispatch(CallbackType.ItemSubscriptionModified,
->>>>>>> b1373a78
                                                          ServerItemCallback(params, subscription_result))
         return subscription_result
 
