import logging
from enum import Enum
from typing import Coroutine, Iterable, Optional

from asyncua import ua
from ..common.callback import CallbackType, ServerItemCallback
from ..common.utils import create_nonce, ServiceError
from .address_space import AddressSpace
from .users import User, UserRole
from .subscription_service import SubscriptionService


class SessionState(Enum):
    Created = 0
    Activated = 1
    Closed = 2


class InternalSession:
    """

    """
    max_connections = 1000
    _current_connections = 0
    _counter = 10
    _auth_counter = 1000

    def __init__(self, internal_server, aspace: AddressSpace, submgr: SubscriptionService, name,
                 user=User(role=UserRole.Anonymous), external=False):
        self.logger = logging.getLogger(__name__)
        self.iserver = internal_server
        # define if session is external, we need to copy some objects if it is internal
        self.external = external
        self.aspace: AddressSpace = aspace
        self.subscription_service: SubscriptionService = submgr
        self.name = name
        self.user = user
        self.nonce = None
        self.state = SessionState.Created
        self.session_id = ua.NodeId(self._counter)
        InternalSession._counter += 1
        self.subscriptions = []
        self.auth_token = ua.NodeId(self._auth_counter)
        InternalSession._auth_counter += 1
        self.logger.info('Created internal session %s', self.name)

    def __str__(self):
        return f'InternalSession(name:{self.name},' \
               f' user:{self.user}, id:{self.session_id}, auth_token:{self.auth_token})'

    async def get_endpoints(self, params=None, sockname=None):
        return await self.iserver.get_endpoints(params, sockname)

    async def create_session(self, params, sockname=None):
        self.logger.info('Create session request')
        result = ua.CreateSessionResult()
        result.SessionId = self.session_id
        result.AuthenticationToken = self.auth_token
        result.RevisedSessionTimeout = params.RequestedSessionTimeout
        result.MaxRequestMessageSize = 65536
        self.nonce = create_nonce(32)
        result.ServerNonce = self.nonce
        result.ServerEndpoints = await self.get_endpoints(sockname=sockname)

        return result

    async def close_session(self, delete_subs=True):
        self.logger.info('close session %s', self.name)
        if self.state == SessionState.Activated:
            InternalSession._current_connections -= 1
        if InternalSession._current_connections < 0:
            InternalSession._current_connections = 0
        self.state = SessionState.Closed
        await self.delete_subscriptions(self.subscriptions)

    def activate_session(self, params, peer_certificate):
        self.logger.info('activate session')
        result = ua.ActivateSessionResult()
        if self.state != SessionState.Created:
            raise ServiceError(ua.StatusCodes.BadSessionIdInvalid)
        if InternalSession._current_connections >= InternalSession.max_connections:
            raise ServiceError(ua.StatusCodes.BadMaxConnectionsReached)
        self.nonce = create_nonce(32)
        result.ServerNonce = self.nonce
        for _ in params.ClientSoftwareCertificates:
            result.Results.append(ua.StatusCode())
        self.state = SessionState.Activated
        InternalSession._current_connections += 1
        id_token = params.UserIdentityToken
        if self.iserver.user_manager is not None:
            if isinstance(id_token, ua.UserNameIdentityToken):
                username = id_token.UserName
                password = id_token.Password
            else:
                username, password = None, None

            user = self.iserver.user_manager.get_user(self.iserver, username=username, password=password,
                                                      certificate=peer_certificate)
            if user is None:
                raise ServiceError(ua.StatusCodes.BadUserAccessDenied)
            else:
                self.user = user
        self.logger.info("Activated internal session %s for user %s", self.name, self.user)
        return result

    async def read(self, params):
        results = self.iserver.attribute_service.read(params)
        return results

    async def history_read(self, params) -> Coroutine:
        return await self.iserver.history_manager.read_history(params)

    async def write(self, params):
        if self.user is None:
            user = User()
        else:
            user = self.user
        write_result = await self.iserver.attribute_service.write(params, user=user)
        await self.iserver.server_callback_dispatcher.dispatch(CallbackType.WritePerformed,
                                                 ServerItemCallback(params, write_result, user))
        return write_result

    async def browse(self, params):
        return self.iserver.view_service.browse(params)

    async def translate_browsepaths_to_nodeids(self, params):
        return self.iserver.view_service.translate_browsepaths_to_nodeids(params)

    async def add_nodes(self, params):
        return self.iserver.node_mgt_service.add_nodes(params, self.user)

    async def delete_nodes(self, params):
        return self.iserver.node_mgt_service.delete_nodes(params, self.user)

    async def add_references(self, params):
        return self.iserver.node_mgt_service.add_references(params, self.user)

    async def delete_references(self, params):
        return self.iserver.node_mgt_service.delete_references(params, self.user)

    def add_method_callback(self, methodid, callback):
        return self.aspace.add_method_callback(methodid, callback)

    async def call(self, params):
        """COROUTINE"""
        return await self.iserver.method_service.call(params)

    async def create_subscription(self, params, callback=None):
        result = await self.subscription_service.create_subscription(params, callback, external=self.external)
        self.subscriptions.append(result.SubscriptionId)
        return result

    async def create_monitored_items(self, params: ua.CreateMonitoredItemsParameters):
        """Returns Future"""
        subscription_result = await self.subscription_service.create_monitored_items(params)
        await self.iserver.server_callback_dispatcher.dispatch(CallbackType.ItemSubscriptionCreated,
                                                         ServerItemCallback(params, subscription_result))
        return subscription_result

    async def modify_monitored_items(self, params):
        subscription_result = self.subscription_service.modify_monitored_items(params)
        await self.iserver.server_callback_dispatcher.dispatch(CallbackType.ItemSubscriptionModified,
                                                         ServerItemCallback(params, subscription_result))
        return subscription_result

    def republish(self, params):
        return self.subscription_service.republish(params)

    async def delete_subscriptions(self, ids):
        # This is an async method, dues to symmetry with client code
        return await self.subscription_service.delete_subscriptions(ids)

    async def delete_monitored_items(self, params):
        # This is an async method, dues to symmetry with client code
        subscription_result = self.subscription_service.delete_monitored_items(params)
<<<<<<< HEAD
        await self.iserver.server_callback_dispatcher.dispatch(CallbackType.ItemSubscriptionDeleted,
                                                               ServerItemCallback(params, subscription_result))
=======
        self.iserver.server_callback_dispatcher.dispatch(CallbackType.ItemSubscriptionDeleted,
                                                         ServerItemCallback(params, subscription_result))
>>>>>>> 55d76f67
        return subscription_result

    def publish(self, acks: Optional[Iterable[ua.SubscriptionAcknowledgement]] = None):
        return self.subscription_service.publish(acks or [])<|MERGE_RESOLUTION|>--- conflicted
+++ resolved
@@ -173,13 +173,9 @@
     async def delete_monitored_items(self, params):
         # This is an async method, dues to symmetry with client code
         subscription_result = self.subscription_service.delete_monitored_items(params)
-<<<<<<< HEAD
         await self.iserver.server_callback_dispatcher.dispatch(CallbackType.ItemSubscriptionDeleted,
                                                                ServerItemCallback(params, subscription_result))
-=======
-        self.iserver.server_callback_dispatcher.dispatch(CallbackType.ItemSubscriptionDeleted,
-                                                         ServerItemCallback(params, subscription_result))
->>>>>>> 55d76f67
+
         return subscription_result
 
     def publish(self, acks: Optional[Iterable[ua.SubscriptionAcknowledgement]] = None):
