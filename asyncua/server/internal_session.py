import logging
from enum import Enum
from typing import Coroutine, Iterable, Optional

from asyncua import ua
from ..common.callback import CallbackType, ServerItemCallback
from ..common.utils import create_nonce, ServiceError
from .address_space import AddressSpace
from .users import User, UserRole
from .subscription_service import SubscriptionService


class SessionState(Enum):
    Created = 0
    Activated = 1
    Closed = 2


class InternalSession:
    """

    """
    max_connections = 1000
    _current_connections = 0
    _counter = 10
    _auth_counter = 1000

    def __init__(self, internal_server, aspace: AddressSpace, submgr: SubscriptionService, name,
                 user=User(role=UserRole.Anonymous), external=False):
        self.logger = logging.getLogger(__name__)
        self.iserver = internal_server
        # define if session is external, we need to copy some objects if it is internal
        self.external = external
        self.aspace: AddressSpace = aspace
        self.subscription_service: SubscriptionService = submgr
        self.name = name
        self.user = user
        self.nonce = None
        self.state = SessionState.Created
        self.session_id = ua.NodeId(self._counter)
        InternalSession._counter += 1
        self.subscriptions = []
        self.auth_token = ua.NodeId(self._auth_counter)
        InternalSession._auth_counter += 1
        self.logger.info('Created internal session %s', self.name)

    def __str__(self):
<<<<<<< HEAD
        return f'InternalSession(name:{self.name}, user:{self.user}, id:{self.session_id}, auth_token:{self.auth_token})'
=======
        return f'InternalSession(name:{self.name},' \
               f' user:{self.user}, id:{self.session_id}, auth_token:{self.auth_token})'
>>>>>>> d3c39afc

    async def get_endpoints(self, params=None, sockname=None):
        return await self.iserver.get_endpoints(params, sockname)

    async def create_session(self, params, sockname=None):
        self.logger.info('Create session request')
        result = ua.CreateSessionResult()
        result.SessionId = self.session_id
        result.AuthenticationToken = self.auth_token
        result.RevisedSessionTimeout = params.RequestedSessionTimeout
        result.MaxRequestMessageSize = 65536
        self.nonce = create_nonce(32)
        result.ServerNonce = self.nonce
        result.ServerEndpoints = await self.get_endpoints(sockname=sockname)

        return result

    async def close_session(self, delete_subs=True):
        self.logger.info('close session %s', self.name)
        if self.state == SessionState.Activated:
            InternalSession._current_connections -= 1
        if InternalSession._current_connections < 0:
            InternalSession._current_connections = 0
        self.state = SessionState.Closed
        await self.delete_subscriptions(self.subscriptions)

    def activate_session(self, params, peer_certificate):
        self.logger.info('activate session')
        result = ua.ActivateSessionResult()
        if self.state != SessionState.Created:
            raise ServiceError(ua.StatusCodes.BadSessionIdInvalid)
        if InternalSession._current_connections >= InternalSession.max_connections:
            raise ServiceError(ua.StatusCodes.BadMaxConnectionsReached)
        self.nonce = create_nonce(32)
        result.ServerNonce = self.nonce
        for _ in params.ClientSoftwareCertificates:
            result.Results.append(ua.StatusCode())
        self.state = SessionState.Activated
        InternalSession._current_connections += 1
        id_token = params.UserIdentityToken
        if self.iserver.user_manager is not None:
            if isinstance(id_token, ua.UserNameIdentityToken):
<<<<<<< HEAD
                username = id_token.UserName
                password = id_token.Password
=======
                username, password = self.iserver.check_user_token(self, id_token)
>>>>>>> d3c39afc
            else:
                username, password = None, None

            user = self.iserver.user_manager.get_user(self.iserver, username=username, password=password,
                                                      certificate=peer_certificate)
            if user is None:
                raise ServiceError(ua.StatusCodes.BadUserAccessDenied)
            else:
                self.user = user
        self.logger.info("Activated internal session %s for user %s", self.name, self.user)
        return result

    async def read(self, params):
<<<<<<< HEAD
        results = await self.iserver.attribute_service.read(params)
=======
        if self.user is None:
            user = User()
        else:
            user = self.user
        await self.iserver.callback_service.dispatch(CallbackType.PreRead,
                                                     ServerItemCallback(params, None, user))
        results = self.iserver.attribute_service.read(params)
        await self.iserver.callback_service.dispatch(CallbackType.PostRead,
                                                     ServerItemCallback(params, results, user))
>>>>>>> d3c39afc
        return results

    async def history_read(self, params) -> Coroutine:
        return await self.iserver.history_manager.read_history(params)

    async def write(self, params):
        if self.user is None:
            user = User()
        else:
            user = self.user
<<<<<<< HEAD
        write_result = await self.iserver.attribute_service.write(params, user=user)
=======
        await self.iserver.callback_service.dispatch(CallbackType.PreWrite,
                                                     ServerItemCallback(params, None, user))
        write_result = await self.iserver.attribute_service.write(params, user=user)
        await self.iserver.callback_service.dispatch(CallbackType.PostWrite,
                                                     ServerItemCallback(params, write_result, user))
>>>>>>> d3c39afc
        return write_result

    async def browse(self, params):
        return self.iserver.view_service.browse(params)

    async def translate_browsepaths_to_nodeids(self, params):
        return self.iserver.view_service.translate_browsepaths_to_nodeids(params)

    async def add_nodes(self, params):
        return await self.iserver.node_mgt_service.add_nodes(params, self.user)

    async def delete_nodes(self, params):
        return self.iserver.node_mgt_service.delete_nodes(params, self.user)

    async def add_references(self, params):
        return await self.iserver.node_mgt_service.add_references(params, self.user)

    async def delete_references(self, params):
        return self.iserver.node_mgt_service.delete_references(params, self.user)

    def add_method_callback(self, methodid, callback):
        return self.aspace.add_method_callback(methodid, callback)

    async def call(self, params):
        """COROUTINE"""
        return await self.iserver.method_service.call(params)

    async def create_subscription(self, params, callback=None):
        result = await self.subscription_service.create_subscription(params, callback, external=self.external)
        self.subscriptions.append(result.SubscriptionId)
        return result

    async def create_monitored_items(self, params: ua.CreateMonitoredItemsParameters):
        """Returns Future"""
        subscription_result = await self.subscription_service.create_monitored_items(params)
<<<<<<< HEAD
        self.iserver.server_callback_dispatcher.dispatch(CallbackType.ItemSubscriptionCreated,
                                                         ServerItemCallback(params, subscription_result))
=======
        await self.iserver.callback_service.dispatch(CallbackType.ItemSubscriptionCreated,
                                                     ServerItemCallback(params, subscription_result))
>>>>>>> d3c39afc
        return subscription_result

    async def modify_monitored_items(self, params):
        subscription_result = self.subscription_service.modify_monitored_items(params)
<<<<<<< HEAD
        self.iserver.server_callback_dispatcher.dispatch(CallbackType.ItemSubscriptionModified,
                                                         ServerItemCallback(params, subscription_result))
=======
        await self.iserver.callback_service.dispatch(CallbackType.ItemSubscriptionModified,
                                                     ServerItemCallback(params, subscription_result))
>>>>>>> d3c39afc
        return subscription_result

    def republish(self, params):
        return self.subscription_service.republish(params)

    async def delete_subscriptions(self, ids):
        # This is an async method, dues to symmetry with client code
        return await self.subscription_service.delete_subscriptions(ids)

    async def delete_monitored_items(self, params):
        # This is an async method, dues to symmetry with client code
        subscription_result = self.subscription_service.delete_monitored_items(params)
        await self.iserver.callback_service.dispatch(CallbackType.ItemSubscriptionDeleted,
                                                     ServerItemCallback(params, subscription_result))

        return subscription_result

    def publish(self, acks: Optional[Iterable[ua.SubscriptionAcknowledgement]] = None):
        return self.subscription_service.publish(acks or [])

    def modify_subscription(self, params, callback):
        return self.subscription_service.modify_subscription(params, callback)<|MERGE_RESOLUTION|>--- conflicted
+++ resolved
@@ -45,12 +45,8 @@
         self.logger.info('Created internal session %s', self.name)
 
     def __str__(self):
-<<<<<<< HEAD
-        return f'InternalSession(name:{self.name}, user:{self.user}, id:{self.session_id}, auth_token:{self.auth_token})'
-=======
         return f'InternalSession(name:{self.name},' \
                f' user:{self.user}, id:{self.session_id}, auth_token:{self.auth_token})'
->>>>>>> d3c39afc
 
     async def get_endpoints(self, params=None, sockname=None):
         return await self.iserver.get_endpoints(params, sockname)
@@ -93,12 +89,7 @@
         id_token = params.UserIdentityToken
         if self.iserver.user_manager is not None:
             if isinstance(id_token, ua.UserNameIdentityToken):
-<<<<<<< HEAD
-                username = id_token.UserName
-                password = id_token.Password
-=======
                 username, password = self.iserver.check_user_token(self, id_token)
->>>>>>> d3c39afc
             else:
                 username, password = None, None
 
@@ -112,9 +103,6 @@
         return result
 
     async def read(self, params):
-<<<<<<< HEAD
-        results = await self.iserver.attribute_service.read(params)
-=======
         if self.user is None:
             user = User()
         else:
@@ -124,7 +112,6 @@
         results = self.iserver.attribute_service.read(params)
         await self.iserver.callback_service.dispatch(CallbackType.PostRead,
                                                      ServerItemCallback(params, results, user))
->>>>>>> d3c39afc
         return results
 
     async def history_read(self, params) -> Coroutine:
@@ -135,15 +122,11 @@
             user = User()
         else:
             user = self.user
-<<<<<<< HEAD
-        write_result = await self.iserver.attribute_service.write(params, user=user)
-=======
         await self.iserver.callback_service.dispatch(CallbackType.PreWrite,
                                                      ServerItemCallback(params, None, user))
         write_result = await self.iserver.attribute_service.write(params, user=user)
         await self.iserver.callback_service.dispatch(CallbackType.PostWrite,
                                                      ServerItemCallback(params, write_result, user))
->>>>>>> d3c39afc
         return write_result
 
     async def browse(self, params):
@@ -179,24 +162,14 @@
     async def create_monitored_items(self, params: ua.CreateMonitoredItemsParameters):
         """Returns Future"""
         subscription_result = await self.subscription_service.create_monitored_items(params)
-<<<<<<< HEAD
-        self.iserver.server_callback_dispatcher.dispatch(CallbackType.ItemSubscriptionCreated,
-                                                         ServerItemCallback(params, subscription_result))
-=======
         await self.iserver.callback_service.dispatch(CallbackType.ItemSubscriptionCreated,
                                                      ServerItemCallback(params, subscription_result))
->>>>>>> d3c39afc
         return subscription_result
 
     async def modify_monitored_items(self, params):
         subscription_result = self.subscription_service.modify_monitored_items(params)
-<<<<<<< HEAD
-        self.iserver.server_callback_dispatcher.dispatch(CallbackType.ItemSubscriptionModified,
-                                                         ServerItemCallback(params, subscription_result))
-=======
         await self.iserver.callback_service.dispatch(CallbackType.ItemSubscriptionModified,
                                                      ServerItemCallback(params, subscription_result))
->>>>>>> d3c39afc
         return subscription_result
 
     def republish(self, params):
