--- conflicted
+++ resolved
@@ -6,13 +6,8 @@
 import logging
 from typing import Dict, Iterable
 
-<<<<<<< HEAD
-from asyncua import ua, uamethod
-from asyncua.common import utils
-=======
 from asyncua import ua
 from asyncua.common import utils, uamethod
->>>>>>> d379d263
 from .address_space import AddressSpace
 from .internal_subscription import InternalSubscription
 
