import asyncio
import pickle
import shelve
import logging
import collections
from datetime import datetime
from concurrent.futures import ThreadPoolExecutor
from functools import partial

from asyncua import ua
from .users import User, UserRole

_logger = logging.getLogger(__name__)


class AttributeValue(object):

    def __init__(self, value):
        self.value = value
        self.value_callback = None
        self.datachange_callbacks = {}

    def __str__(self):
        return f"AttributeValue({self.value})"

    __repr__ = __str__


class NodeData:

    def __init__(self, nodeid):
        self.nodeid = nodeid
        self.attributes = {}
        self.references = []
        self.call = None

    def __str__(self):
        return f"NodeData(id:{self.nodeid}, attrs:{self.attributes}, refs:{self.references})"

    __repr__ = __str__


class AttributeService:

    def __init__(self, aspace: "AddressSpace"):
        self.logger = logging.getLogger(__name__)
        self._aspace: "AddressSpace" = aspace

<<<<<<< HEAD
    async def read(self, params):
        #self.logger.debug("read %s", params)
=======
    def read(self, params):
        # self.logger.debug("read %s", params)
>>>>>>> d3c39afc
        res = []
        for readvalue in params.NodesToRead:
            res.append(await self._aspace.read_attribute_value(readvalue.NodeId, readvalue.AttributeId))
        return res

    async def write(self, params, user=User(role=UserRole.Admin)):
<<<<<<< HEAD
        #self.logger.debug("write %s as user %s", params, user)
=======
        # self.logger.debug("write %s as user %s", params, user)
>>>>>>> d3c39afc
        res = []
        for writevalue in params.NodesToWrite:
            if user.role != UserRole.Admin:
                if writevalue.AttributeId != ua.AttributeIds.Value:
                    res.append(ua.StatusCode(ua.StatusCodes.BadUserAccessDenied))
                    continue
                al = await self._aspace.read_attribute_value(writevalue.NodeId, ua.AttributeIds.AccessLevel)
                ual = await self._aspace.read_attribute_value(writevalue.NodeId, ua.AttributeIds.UserAccessLevel)
                if not al.StatusCode.is_good() or not ua.ua_binary.test_bit(
                        al.Value.Value, ua.AccessLevel.CurrentWrite) or not \
                        ua.ua_binary.test_bit(ual.Value.Value, ua.AccessLevel.CurrentWrite):
                    res.append(ua.StatusCode(ua.StatusCodes.BadUserAccessDenied))
                    continue
            res.append(
                await self._aspace.write_attribute_value(writevalue.NodeId, writevalue.AttributeId, writevalue.Value))
        return res


class ViewService(object):

    def __init__(self, aspace: "AddressSpace"):
        self.logger = logging.getLogger(__name__)
        self._aspace: "AddressSpace" = aspace

    def browse(self, params):
        # self.logger.debug("browse %s", params)
        res = []
        for desc in params.NodesToBrowse:
            res.append(self._browse(desc))
        return res

    def _browse(self, desc):
        res = ua.BrowseResult()
        if desc.NodeId not in self._aspace:
            res.StatusCode = ua.StatusCode(ua.StatusCodes.BadNodeIdInvalid)
            return res
        node = self._aspace[desc.NodeId]
        for ref in node.references:
            if not self._is_suitable_ref(desc, ref):
                continue
            res.References.append(ref)
        return res

    def _is_suitable_ref(self, desc, ref):
        if not self._suitable_direction(desc.BrowseDirection, ref.IsForward):
            # self.logger.debug("%s is not suitable due to direction", ref)
            return False
        if not self._suitable_reftype(desc.ReferenceTypeId, ref.ReferenceTypeId, desc.IncludeSubtypes):
            # self.logger.debug("%s is not suitable due to type", ref)
            return False
        if desc.NodeClassMask and ((desc.NodeClassMask & ref.NodeClass) == 0):
            # self.logger.debug("%s is not suitable due to class", ref)
            return False
        # self.logger.debug("%s is a suitable ref for desc %s", ref, desc)
        return True

    def _suitable_reftype(self, ref1, ref2, subtypes):
        """
        """
        if ref1 == ua.NodeId(ua.ObjectIds.Null):
            # If ReferenceTypeId is not specified in the BrowseDescription,
            # all References are returned and includeSubtypes is ignored.
            return True
        if not subtypes and ref2.Identifier == ua.ObjectIds.HasSubtype:
            return False
        if ref1.Identifier == ref2.Identifier:
            return True
        oktypes = self._get_sub_ref(ref1)
        if not subtypes and ua.NodeId(ua.ObjectIds.HasSubtype) in oktypes:
            oktypes.remove(ua.NodeId(ua.ObjectIds.HasSubtype))
        return ref2 in oktypes

    def _get_sub_ref(self, ref):
        res = []
        nodedata = self._aspace[ref]
        if nodedata is not None:
            for ref in nodedata.references:
                if ref.ReferenceTypeId.Identifier == ua.ObjectIds.HasSubtype and ref.IsForward:
                    res.append(ref.NodeId)
                    res += self._get_sub_ref(ref.NodeId)
        return res

    def _suitable_direction(self, direction, isforward):
        if direction == ua.BrowseDirection.Both:
            return True
        if direction == ua.BrowseDirection.Forward and isforward:
            return True
        if direction == ua.BrowseDirection.Inverse and not isforward:
            return True
        return False

    def translate_browsepaths_to_nodeids(self, browsepaths):
        # self.logger.debug("translate browsepath: %s", browsepaths)
        results = []
        for path in browsepaths:
            results.append(self._translate_browsepath_to_nodeid(path))
        return results

    def _translate_browsepath_to_nodeid(self, path):
        # self.logger.debug("looking at path: %s", path)
        res = ua.BrowsePathResult()
        if not path.RelativePath.Elements[-1].TargetName:
            # OPC UA Part 4: Services, 5.8.4 TranslateBrowsePathsToNodeIds
            # it's unclear if this the check should also handle empty strings
            res.StatusCode = ua.StatusCode(ua.StatusCodes.BadBrowseNameInvalid)
            return res
        if path.StartingNode not in self._aspace:
            res.StatusCode = ua.StatusCode(ua.StatusCodes.BadNodeIdInvalid)
            return res
        current = path.StartingNode
        for el in path.RelativePath.Elements:
            nodeid = self._find_element_in_node(el, current)
            if not nodeid:
                res.StatusCode = ua.StatusCode(ua.StatusCodes.BadNoMatch)
                return res
            current = nodeid
        target = ua.BrowsePathTarget()
        target.TargetId = current
        target.RemainingPathIndex = 4294967295
        res.Targets = [target]
        return res

    def _find_element_in_node(self, el, nodeid):
        nodedata = self._aspace[nodeid]
        for ref in nodedata.references:
            if ref.BrowseName != el.TargetName:
                continue
            if ref.IsForward == el.IsInverse:
                continue
            if not el.IncludeSubtypes and ref.ReferenceTypeId != el.ReferenceTypeId:
                continue
            elif el.IncludeSubtypes and ref.ReferenceTypeId != el.ReferenceTypeId:
                if ref.ReferenceTypeId not in self._get_sub_ref(el.ReferenceTypeId):
                    continue
            return ref.NodeId
        self.logger.info("element %s was not found in node %s", el, nodeid)
        return None


class NodeManagementService:

    def __init__(self, aspace: "AddressSpace"):
        self.logger = logging.getLogger(__name__)
        self._aspace: "AddressSpace" = aspace

<<<<<<< HEAD
    async def add_nodes(self, addnodeitems, user=User(role=UserRole.Admin)):
=======
    def add_nodes(self, addnodeitems, user=User(role=UserRole.Admin)):
>>>>>>> d3c39afc
        results = []
        for item in addnodeitems:
            results.append(await self._add_node(item, user))
        return results

<<<<<<< HEAD
    async def try_add_nodes(self, addnodeitems, user=User(role=UserRole.Admin), check=True):
=======
    def try_add_nodes(self, addnodeitems, user=User(role=UserRole.Admin), check=True):
>>>>>>> d3c39afc
        for item in addnodeitems:
            ret = await self._add_node(item, user, check=check)
            if not ret.StatusCode.is_good():
                yield item

<<<<<<< HEAD
    async def _add_node(self, item, user, check=True):
        #self.logger.debug("Adding node %s %s", item.RequestedNewNodeId, item.BrowseName)
=======
    def _add_node(self, item, user, check=True):
        # self.logger.debug("Adding node %s %s", item.RequestedNewNodeId, item.BrowseName)
>>>>>>> d3c39afc
        result = ua.AddNodesResult()

        if not user.role == UserRole.Admin:
            result.StatusCode = ua.StatusCode(ua.StatusCodes.BadUserAccessDenied)
            return result

        if item.RequestedNewNodeId.has_null_identifier():
            # If Identifier of requested NodeId is null we generate a new NodeId using
            # the namespace of the nodeid, this is an extention of the spec to allow
            # to requests the server to generate a new nodeid in a specified namespace
            # self.logger.debug("RequestedNewNodeId has null identifier, generating Identifier")
            item.RequestedNewNodeId = self._aspace.generate_nodeid(item.RequestedNewNodeId.NamespaceIndex)
        else:
            if item.RequestedNewNodeId in self._aspace:
                self.logger.warning("AddNodesItem: Requested NodeId %s already exists", item.RequestedNewNodeId)
                result.StatusCode = ua.StatusCode(ua.StatusCodes.BadNodeIdExists)
                return result

        if item.ParentNodeId.is_null():
            # self.logger.info("add_node: while adding node %s, requested parent node is null %s %s",
            # item.RequestedNewNodeId, item.ParentNodeId, item.ParentNodeId.is_null())
            if check:
                result.StatusCode = ua.StatusCode(ua.StatusCodes.BadParentNodeIdInvalid)
                return result

        parentdata = self._aspace.get(item.ParentNodeId)
        if parentdata is None and not item.ParentNodeId.is_null():
            self.logger.info("add_node: while adding node %s, requested parent node %s does not exists",
                             item.RequestedNewNodeId, item.ParentNodeId)
            result.StatusCode = ua.StatusCode(ua.StatusCodes.BadParentNodeIdInvalid)
            return result

        if item.ParentNodeId in self._aspace:
            for ref in self._aspace[item.ParentNodeId].references:
                # Check if the Parent has a "HasChild" Reference (or subtype of it) with the Node
                if ref.ReferenceTypeId.Identifier in [ua.ObjectIds.HasChild, ua.ObjectIds.HasComponent,
                                           ua.ObjectIds.HasProperty, ua.ObjectIds.HasSubtype,
                                           ua.ObjectIds.HasOrderedComponent] and ref.IsForward:
                    if item.BrowseName.Name == ref.BrowseName.Name:
                        self.logger.warning(f"AddNodesItem: Requested Browsename {item.BrowseName.Name}"
                                            f" already exists in Parent Node. ParentID:{item.ParentNodeId} --- "
                                            f"ItemId:{item.RequestedNewNodeId}")
                        result.StatusCode = ua.StatusCode(ua.StatusCodes.BadBrowseNameDuplicated)
                        return result

        nodedata = NodeData(item.RequestedNewNodeId)

        self._add_node_attributes(nodedata, item, add_timestamps=check)

        # now add our node to db
        self._aspace[nodedata.nodeid] = nodedata

        if parentdata is not None:
            self._add_ref_from_parent(nodedata, item, parentdata)
            await self._add_ref_to_parent(nodedata, item, parentdata)

        # add type definition
        if item.TypeDefinition != ua.NodeId():
            await self._add_type_definition(nodedata, item)

        result.StatusCode = ua.StatusCode()
        result.AddedNodeId = nodedata.nodeid

        return result

    def _add_node_attributes(self, nodedata, item, add_timestamps):
        # add common attrs
        nodedata.attributes[ua.AttributeIds.NodeId] = AttributeValue(
            ua.DataValue(ua.Variant(nodedata.nodeid, ua.VariantType.NodeId))
        )
        nodedata.attributes[ua.AttributeIds.BrowseName] = AttributeValue(
            ua.DataValue(ua.Variant(item.BrowseName, ua.VariantType.QualifiedName))
        )
        nodedata.attributes[ua.AttributeIds.NodeClass] = AttributeValue(
            ua.DataValue(ua.Variant(item.NodeClass, ua.VariantType.Int32))
        )
        # add requested attrs
        self._add_nodeattributes(item.NodeAttributes, nodedata, add_timestamps)

    def _add_unique_reference(self, nodedata, desc):
        for r in nodedata.references:
            if r.ReferenceTypeId == desc.ReferenceTypeId and r.NodeId == desc.NodeId:
                if r.IsForward != desc.IsForward:
                    self.logger.error("Cannot add conflicting reference %s ", str(desc))
                    return ua.StatusCode(ua.StatusCodes.BadReferenceNotAllowed)
                break  # ref already exists
        else:
            nodedata.references.append(desc)
        return ua.StatusCode()

    def _add_ref_from_parent(self, nodedata, item, parentdata):
        desc = ua.ReferenceDescription()
        desc.ReferenceTypeId = item.ReferenceTypeId
        desc.NodeId = nodedata.nodeid
        desc.NodeClass = item.NodeClass
        desc.BrowseName = item.BrowseName
        desc.DisplayName = item.NodeAttributes.DisplayName
        desc.TypeDefinition = item.TypeDefinition
        desc.IsForward = True
        self._add_unique_reference(parentdata, desc)

    async def _add_ref_to_parent(self, nodedata, item, parentdata):
        addref = ua.AddReferencesItem()
        addref.ReferenceTypeId = item.ReferenceTypeId
        addref.SourceNodeId = nodedata.nodeid
        addref.TargetNodeId = item.ParentNodeId
        addref.TargetNodeClass = parentdata.attributes[ua.AttributeIds.NodeClass].value.Value.Value
        addref.IsForward = False
        await self._add_reference_no_check(nodedata, addref)

    async def _add_type_definition(self, nodedata, item):
        addref = ua.AddReferencesItem()
        addref.SourceNodeId = nodedata.nodeid
        addref.IsForward = True
        addref.ReferenceTypeId = ua.NodeId(ua.ObjectIds.HasTypeDefinition)
        addref.TargetNodeId = item.TypeDefinition
        addref.TargetNodeClass = ua.NodeClass.DataType
        await self._add_reference_no_check(nodedata, addref)

    def delete_nodes(self, deletenodeitems, user=User(role=UserRole.Admin)):
        results = []
        for item in deletenodeitems.NodesToDelete:
            results.append(self._delete_node(item, user))
        return results

    def _delete_node(self, item, user):
        if user.role != UserRole.Admin:
            return ua.StatusCode(ua.StatusCodes.BadUserAccessDenied)

        if item.NodeId not in self._aspace:
            self.logger.warning("DeleteNodesItem: NodeId %s does not exists", item.NodeId)
            return ua.StatusCode(ua.StatusCodes.BadNodeIdUnknown)

        if item.DeleteTargetReferences:
            for elem in self._aspace.keys():
                for rdesc in self._aspace[elem].references[:]:
                    if rdesc.NodeId == item.NodeId:
                        self._aspace[elem].references.remove(rdesc)

        self._delete_node_callbacks(self._aspace[item.NodeId])

        del (self._aspace[item.NodeId])

        return ua.StatusCode()

    def _delete_node_callbacks(self, nodedata):
        if ua.AttributeIds.Value in nodedata.attributes:
            for handle, callback in list(nodedata.attributes[ua.AttributeIds.Value].datachange_callbacks.items()):
                try:
                    callback(handle, None, ua.StatusCode(ua.StatusCodes.BadNodeIdUnknown))
                    self._aspace.delete_datachange_callback(handle)
                except Exception as ex:
                    self.logger.exception("Error calling delete node callback callback %s, %s, %s", nodedata,
                                          ua.AttributeIds.Value, ex)

<<<<<<< HEAD
    async def add_references(self, refs, user=User(role=UserRole.Admin)):
=======
    def add_references(self, refs, user=User(role=UserRole.Admin)):
>>>>>>> d3c39afc
        result = []
        for ref in refs:
            result.append(await self._add_reference(ref, user))
        return result

<<<<<<< HEAD
    async def try_add_references(self, refs, user=User(role=UserRole.Admin)):
=======
    def try_add_references(self, refs, user=User(role=UserRole.Admin)):
>>>>>>> d3c39afc
        for ref in refs:
            ret = await self._add_reference(ref, user)
            if not ret.is_good():
                yield ref

    async def _add_reference(self, addref, user):
        sourcedata = self._aspace.get(addref.SourceNodeId)
        if sourcedata is None:
            return ua.StatusCode(ua.StatusCodes.BadSourceNodeIdInvalid)
        if addref.TargetNodeId not in self._aspace:
            return ua.StatusCode(ua.StatusCodes.BadTargetNodeIdInvalid)
        if user.role != UserRole.Admin:
            return ua.StatusCode(ua.StatusCodes.BadUserAccessDenied)
        return await self._add_reference_no_check(sourcedata, addref)

    async def _add_reference_no_check(self, sourcedata, addref):
        rdesc = ua.ReferenceDescription()
        rdesc.ReferenceTypeId = addref.ReferenceTypeId
        rdesc.IsForward = addref.IsForward
        rdesc.NodeId = addref.TargetNodeId
        if addref.TargetNodeClass == ua.NodeClass.Unspecified:
            rdesc.NodeClass = (await self._aspace.read_attribute_value(
                addref.TargetNodeId, ua.AttributeIds.NodeClass)).Value.Value
        else:
            rdesc.NodeClass = addref.TargetNodeClass
        bname = (await self._aspace.read_attribute_value(addref.TargetNodeId, ua.AttributeIds.BrowseName)).Value.Value
        if bname:
            rdesc.BrowseName = bname
        dname = (await self._aspace.read_attribute_value(addref.TargetNodeId, ua.AttributeIds.DisplayName)).Value.Value
        if dname:
            rdesc.DisplayUser = dname
        return self._add_unique_reference(sourcedata, rdesc)

    def delete_references(self, refs, user=User(role=UserRole.Admin)):
        result = []
        for ref in refs:
            result.append(self._delete_reference(ref, user))
        return result

    def _delete_unique_reference(self, item, invert=False):
        if invert:
            source, target, forward = item.TargetNodeId, item.SourceNodeId, not item.IsForward
        else:
            source, target, forward = item.SourceNodeId, item.TargetNodeId, item.IsForward
        for rdesc in self._aspace[source].references:
            if rdesc.NodeId == target and rdesc.ReferenceTypeId == item.ReferenceTypeId:
                if rdesc.IsForward == forward:
                    self._aspace[source].references.remove(rdesc)
                    return ua.StatusCode()
        return ua.StatusCode(ua.StatusCodes.BadNotFound)

    def _delete_reference(self, item, user):
        if item.SourceNodeId not in self._aspace:
            return ua.StatusCode(ua.StatusCodes.BadSourceNodeIdInvalid)
        if item.TargetNodeId not in self._aspace:
            return ua.StatusCode(ua.StatusCodes.BadTargetNodeIdInvalid)
        if item.ReferenceTypeId not in self._aspace:
            return ua.StatusCode(ua.StatusCodes.BadReferenceTypeIdInvalid)
        if user.role != UserRole.Admin:
            return ua.StatusCode(ua.StatusCodes.BadUserAccessDenied)

        if item.DeleteBidirectional:
            self._delete_unique_reference(item, True)
        return self._delete_unique_reference(item)

    def _add_node_attr(self, item, nodedata, name, vtype=None, add_timestamps=False):
        if item.SpecifiedAttributes & getattr(ua.NodeAttributesMask, name):
            dv = ua.DataValue(ua.Variant(getattr(item, name), vtype))
            if add_timestamps:
                # dv.ServerTimestamp = datetime.utcnow()  # Disabled until someone explains us it should be there
                dv.SourceTimestamp = datetime.utcnow()
            nodedata.attributes[getattr(ua.AttributeIds, name)] = AttributeValue(dv)

    def _add_nodeattributes(self, item, nodedata, add_timestamps):
        self._add_node_attr(item, nodedata, "AccessLevel", ua.VariantType.Byte)
        self._add_node_attr(item, nodedata, "ArrayDimensions", ua.VariantType.UInt32)
        self._add_node_attr(item, nodedata, "BrowseName", ua.VariantType.QualifiedName)
        self._add_node_attr(item, nodedata, "ContainsNoLoops", ua.VariantType.Boolean)
        self._add_node_attr(item, nodedata, "DataType", ua.VariantType.NodeId)
        self._add_node_attr(item, nodedata, "Description", ua.VariantType.LocalizedText)
        self._add_node_attr(item, nodedata, "DisplayName", ua.VariantType.LocalizedText)
        self._add_node_attr(item, nodedata, "EventNotifier", ua.VariantType.Byte)
        self._add_node_attr(item, nodedata, "Executable", ua.VariantType.Boolean)
        self._add_node_attr(item, nodedata, "Historizing", ua.VariantType.Boolean)
        self._add_node_attr(item, nodedata, "InverseName", ua.VariantType.LocalizedText)
        self._add_node_attr(item, nodedata, "IsAbstract", ua.VariantType.Boolean)
        self._add_node_attr(item, nodedata, "MinimumSamplingInterval", ua.VariantType.Double)
        self._add_node_attr(item, nodedata, "NodeClass", ua.VariantType.Int32)
        self._add_node_attr(item, nodedata, "NodeId", ua.VariantType.NodeId)
        self._add_node_attr(item, nodedata, "Symmetric", ua.VariantType.Boolean)
        self._add_node_attr(item, nodedata, "UserAccessLevel", ua.VariantType.Byte)
        self._add_node_attr(item, nodedata, "UserExecutable", ua.VariantType.Boolean)
        self._add_node_attr(item, nodedata, "UserWriteMask", ua.VariantType.Byte)
        self._add_node_attr(item, nodedata, "ValueRank", ua.VariantType.Int32)
        self._add_node_attr(item, nodedata, "WriteMask", ua.VariantType.UInt32)
        self._add_node_attr(item, nodedata, "UserWriteMask", ua.VariantType.UInt32)
        self._add_node_attr(item, nodedata, "DataTypeDefinition", ua.VariantType.ExtensionObject)
        self._add_node_attr(item, nodedata, "Value", add_timestamps=add_timestamps)


class MethodService:

    def __init__(self, aspace: "AddressSpace"):
        self.logger = logging.getLogger(__name__)
        self._aspace: "AddressSpace" = aspace
        self._pool = ThreadPoolExecutor()

    def stop(self):
        self._pool.shutdown()

    async def call(self, methods):
        results = []
        for method in methods:
            res = await self._call(method)
            results.append(res)
        return results

    async def _call(self, method):
        self.logger.info("Calling: %s", method)
        res = ua.CallMethodResult()
        if method.ObjectId not in self._aspace or method.MethodId not in self._aspace:
            res.StatusCode = ua.StatusCode(ua.StatusCodes.BadNodeIdInvalid)
        else:
            node = self._aspace[method.MethodId]
            if node.call is None:
                res.StatusCode = ua.StatusCode(ua.StatusCodes.BadNothingToDo)
            else:
                try:
                    result = await self._run_method(node.call, method.ObjectId, *method.InputArguments)
                except Exception:
                    self.logger.exception("Error executing method call %s, an exception was raised: ", method)
                    res.StatusCode = ua.StatusCode(ua.StatusCodes.BadUnexpectedError)
                else:
                    if isinstance(result, ua.CallMethodResult):
                        res = result
                    elif isinstance(result, ua.StatusCode):
                        res.StatusCode = result
                    else:
                        res.OutputArguments = result
                    while len(res.InputArgumentResults) < len(method.InputArguments):
                        res.InputArgumentResults.append(ua.StatusCode())
        return res

    async def _run_method(self, func, parent, *args):
        if asyncio.iscoroutinefunction(func):
            return await func(parent, *args)
        p = partial(func, parent, *args)
        res = await asyncio.get_event_loop().run_in_executor(self._pool, p)
        return res


class AddressSpace:
    """
    The address space object stores all the nodes of the OPC-UA server and helper methods.
    The methods are thread safe
    """

    def __init__(self):
        self.logger = logging.getLogger(__name__)
        self._nodes = {}
        self._datachange_callback_counter = 200
        self._handle_to_attribute_map = {}
        self._default_idx = 2
        self._nodeid_counter = {0: 20000, 1: 2000}

    def __getitem__(self, nodeid):
        return self._nodes.__getitem__(nodeid)

    def get(self, nodeid):
        return self._nodes.get(nodeid, None)

    def __setitem__(self, nodeid, value):
        return self._nodes.__setitem__(nodeid, value)

    def __contains__(self, nodeid):
        return self._nodes.__contains__(nodeid)

    def __delitem__(self, nodeid):
        self._nodes.__delitem__(nodeid)

    def generate_nodeid(self, idx=None):
        if idx is None:
            idx = self._default_idx
        if idx in self._nodeid_counter:
            self._nodeid_counter[idx] += 1
        else:
            # get the biggest identifier number from the existed nodes in address space
            identifier_list = sorted([
                nodeid.Identifier for nodeid in self._nodes.keys()
                if nodeid.NamespaceIndex == idx and nodeid.NodeIdType in (
                    ua.NodeIdType.Numeric, ua.NodeIdType.TwoByte, ua.NodeIdType.FourByte
                )
            ])
            if identifier_list:
                self._nodeid_counter[idx] = identifier_list[-1]
            else:
                self._nodeid_counter[idx] = 1
        nodeid = ua.NodeId(self._nodeid_counter[idx], idx)
        while True:
            if nodeid in self._nodes:
                nodeid = self.generate_nodeid(idx)
            else:
                return nodeid

    def keys(self):
        return self._nodes.keys()

    def empty(self):
        """Delete all nodes in address space"""
        self._nodes = {}

    def dump(self, path):
        """
        Dump address space as binary to file; note that server must be stopped for this method to work
        DO NOT DUMP AN ADDRESS SPACE WHICH IS USING A SHELF (load_aspace_shelf), ONLY CACHED NODES WILL GET DUMPED!
        """
        # prepare nodes in address space for being serialized
        for nodeid, ndata in self._nodes.items():
            # if the node has a reference to a method call, remove it so the object can be serialized
            if ndata.call is not None:
                self._nodes[nodeid].call = None

        with open(path, 'wb') as f:
            pickle.dump(self._nodes, f, pickle.HIGHEST_PROTOCOL)

    def load(self, path):
        """
        Load address space from a binary file, overwriting everything in the current address space
        """
        with open(path, 'rb') as f:
            self._nodes = pickle.load(f)

    def make_aspace_shelf(self, path):
        """
        Make a shelf for containing the nodes from the standard address space; this is typically only done on first
        start of the server. Subsequent server starts will load the shelf, nodes are then moved to a cache
        by the LazyLoadingDict class when they are accessed. Saving data back to the shelf
        is currently NOT supported, it is only used for the default OPC UA standard address space

        Note: Intended for slow devices, such as Raspberry Pi, to greatly improve start up time
        """
        with shelve.open(path, 'n', protocol=pickle.HIGHEST_PROTOCOL) as s:
            for nodeid, ndata in self._nodes.items():
                s[nodeid.to_string()] = ndata

    def load_aspace_shelf(self, path):
        """
        Load the standard address space nodes from a python shelve via LazyLoadingDict as needed.
        The dump() method can no longer be used if the address space is being loaded from a shelf

        Note: Intended for slow devices, such as Raspberry Pi, to greatly improve start up time
        """
        raise NotImplementedError

        # ToDo: async friendly implementation - load all at once?
        class LazyLoadingDict(collections.MutableMapping):
            """
            Special dict that only loads nodes as they are accessed. If a node is accessed it gets copied from the
            shelve to the cache dict. All user nodes are saved in the cache ONLY. Saving data back to the shelf
            is currently NOT supported
            """

            def __init__(self, source):
                self.source = source  # python shelf
                self.cache = {}  # internal dict

            def __getitem__(self, key):
                # try to get the item (node) from the cache, if it isn't there get it from the shelf
                try:
                    return self.cache[key]
                except KeyError:
                    node = self.cache[key] = self.source[key.to_string()]
                    return node

            def __setitem__(self, key, value):
                # add a new item to the cache; if this item is in the shelf it is not updated
                self.cache[key] = value

            def __contains__(self, key):
                return key in self.cache or key.to_string() in self.source

            def __delitem__(self, key):
                # only deleting items from the cache is allowed
                del self.cache[key]

            def __iter__(self):
                # only the cache can be iterated over
                return iter(self.cache.keys())

            def __len__(self):
                # only returns the length of items in the cache, not unaccessed items in the shelf
                return len(self.cache)

        self._nodes = LazyLoadingDict(shelve.open(path, "r"))

    async def read_attribute_value(self, nodeid, attr):
        # self.logger.debug("get attr val: %s %s", nodeid, attr)
        if nodeid not in self._nodes:
            dv = ua.DataValue()
            dv.StatusCode = ua.StatusCode(ua.StatusCodes.BadNodeIdUnknown)
            return dv
        node = self._nodes[nodeid]
        if attr not in node.attributes:
            dv = ua.DataValue()
            dv.StatusCode = ua.StatusCode(ua.StatusCodes.BadAttributeIdInvalid)
            return dv
        attval = node.attributes[attr]
        if attval.value_callback:
            if asyncio.iscoroutinefunction(attval.value_callback):
                await attval.value_callback()
            else:
                return attval.value_callback()
        return attval.value

    async def write_attribute_value(self, nodeid, attr, value):
        # self.logger.debug("set attr val: %s %s %s", nodeid, attr, value)
        node = self._nodes.get(nodeid, None)
        if node is None:
            return ua.StatusCode(ua.StatusCodes.BadNodeIdUnknown)
        attval = node.attributes.get(attr, None)
        if attval is None:
            return ua.StatusCode(ua.StatusCodes.BadAttributeIdInvalid)

        old = attval.value
        attval.value = value
        cbs = []
        if old.Value != value.Value:  # only send call callback when a value change has happend
            cbs = list(attval.datachange_callbacks.items())

        for k, v in cbs:
            try:
                await v(k, value)
            except Exception as ex:
                self.logger.exception("Error calling datachange callback %s, %s, %s", k, v, ex)

        return ua.StatusCode()

    def add_datachange_callback(self, nodeid, attr, callback):
        self.logger.debug("set attr callback: %s %s %s", nodeid, attr, callback)
        if nodeid not in self._nodes:
            return ua.StatusCode(ua.StatusCodes.BadNodeIdUnknown), 0
        node = self._nodes[nodeid]
        if attr not in node.attributes:
            return ua.StatusCode(ua.StatusCodes.BadAttributeIdInvalid), 0
        attval = node.attributes[attr]
        self._datachange_callback_counter += 1
        handle = self._datachange_callback_counter
        attval.datachange_callbacks[handle] = callback
        self._handle_to_attribute_map[handle] = (nodeid, attr)
        return ua.StatusCode(), handle

    def delete_datachange_callback(self, handle):
        if handle in self._handle_to_attribute_map:
            nodeid, attr = self._handle_to_attribute_map.pop(handle)
            self._nodes[nodeid].attributes[attr].datachange_callbacks.pop(handle)

    def add_method_callback(self, methodid, callback):
        node = self._nodes[methodid]
        node.call = callback

    def add_value_callback_to_node(self, nodeid, attr, callback):
        if nodeid not in self._nodes:
            return ua.StatusCode(ua.StatusCodes.BadNodeIdUnknown), 0
        node = self._nodes[nodeid]
        if attr not in node.attributes:
            return ua.StatusCode(ua.StatusCodes.BadAttributeIdInvalid), 0
        attval = self._nodes[nodeid].attributes[attr]
        attval.value_callback = callback
        return ua.StatusCode()<|MERGE_RESOLUTION|>--- conflicted
+++ resolved
@@ -46,24 +46,15 @@
         self.logger = logging.getLogger(__name__)
         self._aspace: "AddressSpace" = aspace
 
-<<<<<<< HEAD
     async def read(self, params):
         #self.logger.debug("read %s", params)
-=======
-    def read(self, params):
-        # self.logger.debug("read %s", params)
->>>>>>> d3c39afc
         res = []
         for readvalue in params.NodesToRead:
             res.append(await self._aspace.read_attribute_value(readvalue.NodeId, readvalue.AttributeId))
         return res
 
     async def write(self, params, user=User(role=UserRole.Admin)):
-<<<<<<< HEAD
         #self.logger.debug("write %s as user %s", params, user)
-=======
-        # self.logger.debug("write %s as user %s", params, user)
->>>>>>> d3c39afc
         res = []
         for writevalue in params.NodesToWrite:
             if user.role != UserRole.Admin:
@@ -209,33 +200,20 @@
         self.logger = logging.getLogger(__name__)
         self._aspace: "AddressSpace" = aspace
 
-<<<<<<< HEAD
     async def add_nodes(self, addnodeitems, user=User(role=UserRole.Admin)):
-=======
-    def add_nodes(self, addnodeitems, user=User(role=UserRole.Admin)):
->>>>>>> d3c39afc
         results = []
         for item in addnodeitems:
             results.append(await self._add_node(item, user))
         return results
 
-<<<<<<< HEAD
     async def try_add_nodes(self, addnodeitems, user=User(role=UserRole.Admin), check=True):
-=======
-    def try_add_nodes(self, addnodeitems, user=User(role=UserRole.Admin), check=True):
->>>>>>> d3c39afc
         for item in addnodeitems:
             ret = await self._add_node(item, user, check=check)
             if not ret.StatusCode.is_good():
                 yield item
 
-<<<<<<< HEAD
     async def _add_node(self, item, user, check=True):
         #self.logger.debug("Adding node %s %s", item.RequestedNewNodeId, item.BrowseName)
-=======
-    def _add_node(self, item, user, check=True):
-        # self.logger.debug("Adding node %s %s", item.RequestedNewNodeId, item.BrowseName)
->>>>>>> d3c39afc
         result = ua.AddNodesResult()
 
         if not user.role == UserRole.Admin:
@@ -391,21 +369,13 @@
                     self.logger.exception("Error calling delete node callback callback %s, %s, %s", nodedata,
                                           ua.AttributeIds.Value, ex)
 
-<<<<<<< HEAD
     async def add_references(self, refs, user=User(role=UserRole.Admin)):
-=======
-    def add_references(self, refs, user=User(role=UserRole.Admin)):
->>>>>>> d3c39afc
         result = []
         for ref in refs:
             result.append(await self._add_reference(ref, user))
         return result
 
-<<<<<<< HEAD
     async def try_add_references(self, refs, user=User(role=UserRole.Admin)):
-=======
-    def try_add_references(self, refs, user=User(role=UserRole.Admin)):
->>>>>>> d3c39afc
         for ref in refs:
             ret = await self._add_reference(ref, user)
             if not ret.is_good():
