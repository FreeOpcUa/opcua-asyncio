import asyncio
import pickle
import shelve
import logging
import collections
from datetime import datetime
from concurrent.futures import ThreadPoolExecutor
from functools import partial

from asyncua import ua
from .users import User

_logger = logging.getLogger(__name__)


class AttributeValue(object):

    def __init__(self, value):
        self.value = value
        self.value_callback = None
        self.datachange_callbacks = {}

    def __str__(self):
        return f"AttributeValue({self.value})"

    __repr__ = __str__


class NodeData:

    def __init__(self, nodeid):
        self.nodeid = nodeid
        self.attributes = {}
        self.references = []
        self.call = None

    def __str__(self):
        return f"NodeData(id:{self.nodeid}, attrs:{self.attributes}, refs:{self.references})"

    __repr__ = __str__


class AttributeService:

    def __init__(self, aspace: "AddressSpace"):
        self.logger = logging.getLogger(__name__)
        self._aspace: "AddressSpace" = aspace

    def read(self, params):
        #self.logger.debug("read %s", params)
        res = []
        for readvalue in params.NodesToRead:
            res.append(self._aspace.read_attribute_value(readvalue.NodeId, readvalue.AttributeId))
        return res

    async def write(self, params, user=User.Admin):
        #self.logger.debug("write %s as user %s", params, user)
        res = []
        for writevalue in params.NodesToWrite:
            if user != User.Admin:
                if writevalue.AttributeId != ua.AttributeIds.Value:
                    res.append(ua.StatusCode(ua.StatusCodes.BadUserAccessDenied))
                    continue
                al = self._aspace.read_attribute_value(writevalue.NodeId, ua.AttributeIds.AccessLevel)
                ual = self._aspace.read_attribute_value(writevalue.NodeId, ua.AttributeIds.UserAccessLevel)
                if not al.StatusCode.is_good() or not ua.ua_binary.test_bit(
                        al.Value.Value, ua.AccessLevel.CurrentWrite) or not ua.ua_binary.test_bit(
                    ual.Value.Value, ua.AccessLevel.CurrentWrite):
                    res.append(ua.StatusCode(ua.StatusCodes.BadUserAccessDenied))
                    continue
<<<<<<< HEAD
            res.append(await self._aspace.set_attribute_value(writevalue.NodeId, writevalue.AttributeId, writevalue.Value))
=======
            res.append(self._aspace.write_attribute_value(writevalue.NodeId, writevalue.AttributeId, writevalue.Value))
>>>>>>> c4429f22
        return res


class ViewService(object):

    def __init__(self, aspace: "AddressSpace"):
        self.logger = logging.getLogger(__name__)
        self._aspace: "AddressSpace" = aspace

    def browse(self, params):
        #self.logger.debug("browse %s", params)
        res = []
        for desc in params.NodesToBrowse:
            res.append(self._browse(desc))
        return res

    def _browse(self, desc):
        res = ua.BrowseResult()
        if desc.NodeId not in self._aspace:
            res.StatusCode = ua.StatusCode(ua.StatusCodes.BadNodeIdInvalid)
            return res
        node = self._aspace[desc.NodeId]
        for ref in node.references:
            if not self._is_suitable_ref(desc, ref):
                continue
            res.References.append(ref)
        return res

    def _is_suitable_ref(self, desc, ref):
        if not self._suitable_direction(desc.BrowseDirection, ref.IsForward):
            #self.logger.debug("%s is not suitable due to direction", ref)
            return False
        if not self._suitable_reftype(desc.ReferenceTypeId, ref.ReferenceTypeId, desc.IncludeSubtypes):
            #self.logger.debug("%s is not suitable due to type", ref)
            return False
        if desc.NodeClassMask and ((desc.NodeClassMask & ref.NodeClass) == 0):
            #self.logger.debug("%s is not suitable due to class", ref)
            return False
        #self.logger.debug("%s is a suitable ref for desc %s", ref, desc)
        return True

    def _suitable_reftype(self, ref1, ref2, subtypes):
        """
        """
        if ref1 == ua.NodeId(ua.ObjectIds.Null):
            # If ReferenceTypeId is not specified in the BrowseDescription,
            # all References are returned and includeSubtypes is ignored.
            return True
        if not subtypes and ref2.Identifier == ua.ObjectIds.HasSubtype:
            return False
        if ref1.Identifier == ref2.Identifier:
            return True
        oktypes = self._get_sub_ref(ref1)
        if not subtypes and ua.NodeId(ua.ObjectIds.HasSubtype) in oktypes:
            oktypes.remove(ua.NodeId(ua.ObjectIds.HasSubtype))
        return ref2 in oktypes

    def _get_sub_ref(self, ref):
        res = []
        nodedata = self._aspace[ref]
        if nodedata is not None:
            for ref in nodedata.references:
                if ref.ReferenceTypeId.Identifier == ua.ObjectIds.HasSubtype and ref.IsForward:
                    res.append(ref.NodeId)
                    res += self._get_sub_ref(ref.NodeId)
        return res

    def _suitable_direction(self, direction, isforward):
        if direction == ua.BrowseDirection.Both:
            return True
        if direction == ua.BrowseDirection.Forward and isforward:
            return True
        if direction == ua.BrowseDirection.Inverse and not isforward:
            return True
        return False

    def translate_browsepaths_to_nodeids(self, browsepaths):
        #self.logger.debug("translate browsepath: %s", browsepaths)
        results = []
        for path in browsepaths:
            results.append(self._translate_browsepath_to_nodeid(path))
        return results

    def _translate_browsepath_to_nodeid(self, path):
        #self.logger.debug("looking at path: %s", path)
        res = ua.BrowsePathResult()
        if not path.RelativePath.Elements[-1].TargetName:
            # OPC UA Part 4: Services, 5.8.4 TranslateBrowsePathsToNodeIds
            # it's unclear if this the check should also handle empty strings
            res.StatusCode = ua.StatusCode(ua.StatusCodes.BadBrowseNameInvalid)
            return res
        if path.StartingNode not in self._aspace:
            res.StatusCode = ua.StatusCode(ua.StatusCodes.BadNodeIdInvalid)
            return res
        current = path.StartingNode
        for el in path.RelativePath.Elements:
            nodeid = self._find_element_in_node(el, current)
            if not nodeid:
                res.StatusCode = ua.StatusCode(ua.StatusCodes.BadNoMatch)
                return res
            current = nodeid
        target = ua.BrowsePathTarget()
        target.TargetId = current
        target.RemainingPathIndex = 4294967295
        res.Targets = [target]
        return res

    def _find_element_in_node(self, el, nodeid):
        nodedata = self._aspace[nodeid]
        for ref in nodedata.references:
            if ref.BrowseName != el.TargetName:
                continue
            if ref.IsForward == el.IsInverse:
                continue
            if not el.IncludeSubtypes and ref.ReferenceTypeId != el.ReferenceTypeId:
                continue
            elif el.IncludeSubtypes and ref.ReferenceTypeId != el.ReferenceTypeId:
                if ref.ReferenceTypeId not in self._get_sub_ref(el.ReferenceTypeId):
                    continue
            return ref.NodeId
        self.logger.info("element %s was not found in node %s", el, nodeid)
        return None


class NodeManagementService:

    def __init__(self, aspace: "AddressSpace"):
        self.logger = logging.getLogger(__name__)
        self._aspace: "AddressSpace" = aspace

    def add_nodes(self, addnodeitems, user=User.Admin):
        results = []
        for item in addnodeitems:
            results.append(self._add_node(item, user))
        return results

    def try_add_nodes(self, addnodeitems, user=User.Admin, check=True):
        for item in addnodeitems:
            ret = self._add_node(item, user, check=check)
            if not ret.StatusCode.is_good():
                yield item

    def _add_node(self, item, user, check=True):
        #self.logger.debug("Adding node %s %s", item.RequestedNewNodeId, item.BrowseName)
        result = ua.AddNodesResult()

        if not user == User.Admin:
            result.StatusCode = ua.StatusCode(ua.StatusCodes.BadUserAccessDenied)
            return result

        if item.RequestedNewNodeId.has_null_identifier():
            # If Identifier of requested NodeId is null we generate a new NodeId using
            # the namespace of the nodeid, this is an extention of the spec to allow
            # to requests the server to generate a new nodeid in a specified namespace
            #self.logger.debug("RequestedNewNodeId has null identifier, generating Identifier")
            item.RequestedNewNodeId = self._aspace.generate_nodeid(item.RequestedNewNodeId.NamespaceIndex)
        else:
            if item.RequestedNewNodeId in self._aspace:
                self.logger.warning("AddNodesItem: Requested NodeId %s already exists", item.RequestedNewNodeId)
                result.StatusCode = ua.StatusCode(ua.StatusCodes.BadNodeIdExists)
                return result

        if item.ParentNodeId.is_null():
            # self.logger.info("add_node: while adding node %s, requested parent node is null %s %s",
            # item.RequestedNewNodeId, item.ParentNodeId, item.ParentNodeId.is_null())
            if check:
                result.StatusCode = ua.StatusCode(ua.StatusCodes.BadParentNodeIdInvalid)
                return result

        parentdata = self._aspace.get(item.ParentNodeId)
        if parentdata is None and not item.ParentNodeId.is_null():
            self.logger.info("add_node: while adding node %s, requested parent node %s does not exists",
                item.RequestedNewNodeId, item.ParentNodeId)
            result.StatusCode = ua.StatusCode(ua.StatusCodes.BadParentNodeIdInvalid)
            return result

        nodedata = NodeData(item.RequestedNewNodeId)

        self._add_node_attributes(nodedata, item, add_timestamps=check)

        # now add our node to db
        self._aspace[nodedata.nodeid] = nodedata

        if parentdata is not None:
            self._add_ref_from_parent(nodedata, item, parentdata)
            self._add_ref_to_parent(nodedata, item, parentdata)

        # add type definition
        if item.TypeDefinition != ua.NodeId():
            self._add_type_definition(nodedata, item)

        result.StatusCode = ua.StatusCode()
        result.AddedNodeId = nodedata.nodeid

        return result

    def _add_node_attributes(self, nodedata, item, add_timestamps):
        # add common attrs
        nodedata.attributes[ua.AttributeIds.NodeId] = AttributeValue(
            ua.DataValue(ua.Variant(nodedata.nodeid, ua.VariantType.NodeId))
        )
        nodedata.attributes[ua.AttributeIds.BrowseName] = AttributeValue(
            ua.DataValue(ua.Variant(item.BrowseName, ua.VariantType.QualifiedName))
        )
        nodedata.attributes[ua.AttributeIds.NodeClass] = AttributeValue(
            ua.DataValue(ua.Variant(item.NodeClass, ua.VariantType.Int32))
        )
        # add requested attrs
        self._add_nodeattributes(item.NodeAttributes, nodedata, add_timestamps)

    def _add_unique_reference(self, nodedata, desc):
        for r in nodedata.references:
            if r.ReferenceTypeId == desc.ReferenceTypeId and r.NodeId == desc.NodeId:
                if r.IsForward != desc.IsForward:
                    self.logger.error("Cannot add conflicting reference %s ", str(desc))
                    return ua.StatusCode(ua.StatusCodes.BadReferenceNotAllowed)
                break  # ref already exists
        else:
            nodedata.references.append(desc)
        return ua.StatusCode()

    def _add_ref_from_parent(self, nodedata, item, parentdata):
        desc = ua.ReferenceDescription()
        desc.ReferenceTypeId = item.ReferenceTypeId
        desc.NodeId = nodedata.nodeid
        desc.NodeClass = item.NodeClass
        desc.BrowseName = item.BrowseName
        desc.DisplayName = item.NodeAttributes.DisplayName
        desc.TypeDefinition = item.TypeDefinition
        desc.IsForward = True
        self._add_unique_reference(parentdata, desc)

    def _add_ref_to_parent(self, nodedata, item, parentdata):
        addref = ua.AddReferencesItem()
        addref.ReferenceTypeId = item.ReferenceTypeId
        addref.SourceNodeId = nodedata.nodeid
        addref.TargetNodeId = item.ParentNodeId
        addref.TargetNodeClass = parentdata.attributes[ua.AttributeIds.NodeClass].value.Value.Value
        addref.IsForward = False
        self._add_reference_no_check(nodedata, addref)

    def _add_type_definition(self, nodedata, item):
        addref = ua.AddReferencesItem()
        addref.SourceNodeId = nodedata.nodeid
        addref.IsForward = True
        addref.ReferenceTypeId = ua.NodeId(ua.ObjectIds.HasTypeDefinition)
        addref.TargetNodeId = item.TypeDefinition
        addref.TargetNodeClass = ua.NodeClass.DataType
        self._add_reference_no_check(nodedata, addref)

    def delete_nodes(self, deletenodeitems, user=User.Admin):
        results = []
        for item in deletenodeitems.NodesToDelete:
            results.append(self._delete_node(item, user))
        return results

    def _delete_node(self, item, user):
        if user != User.Admin:
            return ua.StatusCode(ua.StatusCodes.BadUserAccessDenied)

        if item.NodeId not in self._aspace:
            self.logger.warning("DeleteNodesItem: NodeId %s does not exists", item.NodeId)
            return ua.StatusCode(ua.StatusCodes.BadNodeIdUnknown)

        if item.DeleteTargetReferences:
            for elem in self._aspace.keys():
                for rdesc in self._aspace[elem].references:
                    if rdesc.NodeId == item.NodeId:
                        self._aspace[elem].references.remove(rdesc)

        self._delete_node_callbacks(self._aspace[item.NodeId])

        del (self._aspace[item.NodeId])

        return ua.StatusCode()

    def _delete_node_callbacks(self, nodedata):
        if ua.AttributeIds.Value in nodedata.attributes:
            for handle, callback in list(nodedata.attributes[ua.AttributeIds.Value].datachange_callbacks.items()):
                try:
                    callback(handle, None, ua.StatusCode(ua.StatusCodes.BadNodeIdUnknown))
                    self._aspace.delete_datachange_callback(handle)
                except Exception as ex:
                    self.logger.exception("Error calling delete node callback callback %s, %s, %s", nodedata,
                        ua.AttributeIds.Value, ex)

    def add_references(self, refs, user=User.Admin):
        result = []
        for ref in refs:
            result.append(self._add_reference(ref, user))
        return result

    def try_add_references(self, refs, user=User.Admin):
        for ref in refs:
            if not self._add_reference(ref, user).is_good():
                yield ref

    def _add_reference(self, addref, user):
        sourcedata = self._aspace.get(addref.SourceNodeId)
        if sourcedata is None:
            return ua.StatusCode(ua.StatusCodes.BadSourceNodeIdInvalid)
        if addref.TargetNodeId not in self._aspace:
            return ua.StatusCode(ua.StatusCodes.BadTargetNodeIdInvalid)
        if user != User.Admin:
            return ua.StatusCode(ua.StatusCodes.BadUserAccessDenied)
        return self._add_reference_no_check(sourcedata, addref)

    def _add_reference_no_check(self, sourcedata, addref):
        rdesc = ua.ReferenceDescription()
        rdesc.ReferenceTypeId = addref.ReferenceTypeId
        rdesc.IsForward = addref.IsForward
        rdesc.NodeId = addref.TargetNodeId
        if addref.TargetNodeClass == ua.NodeClass.Unspecified:
            rdesc.NodeClass = self._aspace.read_attribute_value(
                addref.TargetNodeId, ua.AttributeIds.NodeClass).Value.Value
        else:
            rdesc.NodeClass = addref.TargetNodeClass
        bname = self._aspace.read_attribute_value(addref.TargetNodeId, ua.AttributeIds.BrowseName).Value.Value
        if bname:
            rdesc.BrowseName = bname
        dname = self._aspace.read_attribute_value(addref.TargetNodeId, ua.AttributeIds.DisplayName).Value.Value
        if dname:
            rdesc.DisplayName = dname
        return self._add_unique_reference(sourcedata, rdesc)

    def delete_references(self, refs, user=User.Admin):
        result = []
        for ref in refs:
            result.append(self._delete_reference(ref, user))
        return result

    def _delete_unique_reference(self, item, invert=False):
        if invert:
            source, target, forward = item.TargetNodeId, item.SourceNodeId, not item.IsForward
        else:
            source, target, forward = item.SourceNodeId, item.TargetNodeId, item.IsForward
        for rdesc in self._aspace[source].references:
            if rdesc.NodeId == target and rdesc.ReferenceTypeId == item.ReferenceTypeId:
                if rdesc.IsForward == forward:
                    self._aspace[source].references.remove(rdesc)
                    return ua.StatusCode()
        return ua.StatusCode(ua.StatusCodes.BadNotFound)

    def _delete_reference(self, item, user):
        if item.SourceNodeId not in self._aspace:
            return ua.StatusCode(ua.StatusCodes.BadSourceNodeIdInvalid)
        if item.TargetNodeId not in self._aspace:
            return ua.StatusCode(ua.StatusCodes.BadTargetNodeIdInvalid)
        if item.ReferenceTypeId not in self._aspace:
            return ua.StatusCode(ua.StatusCodes.BadReferenceTypeIdInvalid)
        if user != User.Admin:
            return ua.StatusCode(ua.StatusCodes.BadUserAccessDenied)

        if item.DeleteBidirectional:
            self._delete_unique_reference(item, True)
        return self._delete_unique_reference(item)

    def _add_node_attr(self, item, nodedata, name, vtype=None, add_timestamps=False):
        if item.SpecifiedAttributes & getattr(ua.NodeAttributesMask, name):
            dv = ua.DataValue(ua.Variant(getattr(item, name), vtype))
            if add_timestamps:
                # dv.ServerTimestamp = datetime.utcnow()  # Disabled until someone explains us it should be there
                dv.SourceTimestamp = datetime.utcnow()
            nodedata.attributes[getattr(ua.AttributeIds, name)] = AttributeValue(dv)

    def _add_nodeattributes(self, item, nodedata, add_timestamps):
        self._add_node_attr(item, nodedata, "AccessLevel", ua.VariantType.Byte)
        self._add_node_attr(item, nodedata, "ArrayDimensions", ua.VariantType.UInt32)
        self._add_node_attr(item, nodedata, "BrowseName", ua.VariantType.QualifiedName)
        self._add_node_attr(item, nodedata, "ContainsNoLoops", ua.VariantType.Boolean)
        self._add_node_attr(item, nodedata, "DataType", ua.VariantType.NodeId)
        self._add_node_attr(item, nodedata, "Description", ua.VariantType.LocalizedText)
        self._add_node_attr(item, nodedata, "DisplayName", ua.VariantType.LocalizedText)
        self._add_node_attr(item, nodedata, "EventNotifier", ua.VariantType.Byte)
        self._add_node_attr(item, nodedata, "Executable", ua.VariantType.Boolean)
        self._add_node_attr(item, nodedata, "Historizing", ua.VariantType.Boolean)
        self._add_node_attr(item, nodedata, "InverseName", ua.VariantType.LocalizedText)
        self._add_node_attr(item, nodedata, "IsAbstract", ua.VariantType.Boolean)
        self._add_node_attr(item, nodedata, "MinimumSamplingInterval", ua.VariantType.Double)
        self._add_node_attr(item, nodedata, "NodeClass", ua.VariantType.Int32)
        self._add_node_attr(item, nodedata, "NodeId", ua.VariantType.NodeId)
        self._add_node_attr(item, nodedata, "Symmetric", ua.VariantType.Boolean)
        self._add_node_attr(item, nodedata, "UserAccessLevel", ua.VariantType.Byte)
        self._add_node_attr(item, nodedata, "UserExecutable", ua.VariantType.Boolean)
        self._add_node_attr(item, nodedata, "UserWriteMask", ua.VariantType.Byte)
        self._add_node_attr(item, nodedata, "ValueRank", ua.VariantType.Int32)
        self._add_node_attr(item, nodedata, "WriteMask", ua.VariantType.UInt32)
        self._add_node_attr(item, nodedata, "UserWriteMask", ua.VariantType.UInt32)
        self._add_node_attr(item, nodedata, "Value", add_timestamps=add_timestamps)


class MethodService:

    def __init__(self, aspace: "AddressSpace"):
        self.logger = logging.getLogger(__name__)
        self._aspace: "AddressSpace" = aspace
        self._pool = ThreadPoolExecutor()

    def stop(self):
        self._pool.shutdown()

    async def call(self, methods):
        results = []
        for method in methods:
            res = await self._call(method)
            results.append(res)
        return results

    async def _call(self, method):
        self.logger.info("Calling: %s", method)
        res = ua.CallMethodResult()
        if method.ObjectId not in self._aspace or method.MethodId not in self._aspace:
            res.StatusCode = ua.StatusCode(ua.StatusCodes.BadNodeIdInvalid)
        else:
            node = self._aspace[method.MethodId]
            if node.call is None:
                res.StatusCode = ua.StatusCode(ua.StatusCodes.BadNothingToDo)
            else:
                try:
                    result = await self._run_method(node.call, method.ObjectId, *method.InputArguments)
                except Exception:
                    self.logger.exception("Error executing method call %s, an exception was raised: ", method)
                    res.StatusCode = ua.StatusCode(ua.StatusCodes.BadUnexpectedError)
                else:
                    if isinstance(result, ua.CallMethodResult):
                        res = result
                    elif isinstance(result, ua.StatusCode):
                        res.StatusCode = result
                    else:
                        res.OutputArguments = result
                    while len(res.InputArgumentResults) < len(method.InputArguments):
                        res.InputArgumentResults.append(ua.StatusCode())
        return res

    async def _run_method(self, func, parent, *args):
        if asyncio.iscoroutinefunction(func):
            return await func(parent, *args)
        p = partial(func, parent, *args)
        res = await asyncio.get_event_loop().run_in_executor(self._pool, p)
        return res


class AddressSpace:
    """
    The address space object stores all the nodes of the OPC-UA server and helper methods.
    The methods are thread safe
    """

    def __init__(self):
        self.logger = logging.getLogger(__name__)
        self._nodes = {}
        self._datachange_callback_counter = 200
        self._handle_to_attribute_map = {}
        self._default_idx = 2
        self._nodeid_counter = {0: 20000, 1: 2000}

    def __getitem__(self, nodeid):
        return self._nodes.__getitem__(nodeid)

    def get(self, nodeid):
        return self._nodes.get(nodeid, None)

    def __setitem__(self, nodeid, value):
        return self._nodes.__setitem__(nodeid, value)

    def __contains__(self, nodeid):
        return self._nodes.__contains__(nodeid)

    def __delitem__(self, nodeid):
        self._nodes.__delitem__(nodeid)

    def generate_nodeid(self, idx=None):
        if idx is None:
            idx = self._default_idx
        if idx in self._nodeid_counter:
            self._nodeid_counter[idx] += 1
        else:
            # get the biggest identifier number from the existed nodes in address space
            identifier_list = sorted([
                nodeid.Identifier for nodeid in self._nodes.keys()
                if nodeid.NamespaceIndex == idx and nodeid.NodeIdType in (
                    ua.NodeIdType.Numeric, ua.NodeIdType.TwoByte, ua.NodeIdType.FourByte
                )
            ])
            if identifier_list:
                self._nodeid_counter[idx] = identifier_list[-1]
            else:
                self._nodeid_counter[idx] = 1
        nodeid = ua.NodeId(self._nodeid_counter[idx], idx)
        while True:
            if nodeid in self._nodes:
                nodeid = self.generate_nodeid(idx)
            else:
                return nodeid

    def keys(self):
        return self._nodes.keys()

    def empty(self):
        """Delete all nodes in address space"""
        self._nodes = {}

    def dump(self, path):
        """
        Dump address space as binary to file; note that server must be stopped for this method to work
        DO NOT DUMP AN ADDRESS SPACE WHICH IS USING A SHELF (load_aspace_shelf), ONLY CACHED NODES WILL GET DUMPED!
        """
        # prepare nodes in address space for being serialized
        for nodeid, ndata in self._nodes.items():
            # if the node has a reference to a method call, remove it so the object can be serialized
            if ndata.call is not None:
                self._nodes[nodeid].call = None

        with open(path, 'wb') as f:
            pickle.dump(self._nodes, f, pickle.HIGHEST_PROTOCOL)

    def load(self, path):
        """
        Load address space from a binary file, overwriting everything in the current address space
        """
        with open(path, 'rb') as f:
            self._nodes = pickle.load(f)

    def make_aspace_shelf(self, path):
        """
        Make a shelf for containing the nodes from the standard address space; this is typically only done on first
        start of the server. Subsequent server starts will load the shelf, nodes are then moved to a cache
        by the LazyLoadingDict class when they are accessed. Saving data back to the shelf
        is currently NOT supported, it is only used for the default OPC UA standard address space

        Note: Intended for slow devices, such as Raspberry Pi, to greatly improve start up time
        """
        with shelve.open(path, 'n', protocol=pickle.HIGHEST_PROTOCOL) as s:
            for nodeid, ndata in self._nodes.items():
                s[nodeid.to_string()] = ndata

    def load_aspace_shelf(self, path):
        """
        Load the standard address space nodes from a python shelve via LazyLoadingDict as needed.
        The dump() method can no longer be used if the address space is being loaded from a shelf

        Note: Intended for slow devices, such as Raspberry Pi, to greatly improve start up time
        """
        raise NotImplementedError

        # ToDo: async friendly implementation - load all at once?
        class LazyLoadingDict(collections.MutableMapping):
            """
            Special dict that only loads nodes as they are accessed. If a node is accessed it gets copied from the
            shelve to the cache dict. All user nodes are saved in the cache ONLY. Saving data back to the shelf
            is currently NOT supported
            """

            def __init__(self, source):
                self.source = source  # python shelf
                self.cache = {}  # internal dict

            def __getitem__(self, key):
                # try to get the item (node) from the cache, if it isn't there get it from the shelf
                try:
                    return self.cache[key]
                except KeyError:
                    node = self.cache[key] = self.source[key.to_string()]
                    return node

            def __setitem__(self, key, value):
                # add a new item to the cache; if this item is in the shelf it is not updated
                self.cache[key] = value

            def __contains__(self, key):
                return key in self.cache or key.to_string() in self.source

            def __delitem__(self, key):
                # only deleting items from the cache is allowed
                del self.cache[key]

            def __iter__(self):
                # only the cache can be iterated over
                return iter(self.cache.keys())

            def __len__(self):
                # only returns the length of items in the cache, not unaccessed items in the shelf
                return len(self.cache)

        self._nodes = LazyLoadingDict(shelve.open(path, "r"))

    def read_attribute_value(self, nodeid, attr):
        # self.logger.debug("get attr val: %s %s", nodeid, attr)
        if nodeid not in self._nodes:
            dv = ua.DataValue()
            dv.StatusCode = ua.StatusCode(ua.StatusCodes.BadNodeIdUnknown)
            return dv
        node = self._nodes[nodeid]
        if attr not in node.attributes:
            dv = ua.DataValue()
            dv.StatusCode = ua.StatusCode(ua.StatusCodes.BadAttributeIdInvalid)
            return dv
        attval = node.attributes[attr]
        if attval.value_callback:
            return attval.value_callback()
        return attval.value

<<<<<<< HEAD
    async def set_attribute_value(self, nodeid, attr, value):
=======
    def write_attribute_value(self, nodeid, attr, value):
>>>>>>> c4429f22
        # self.logger.debug("set attr val: %s %s %s", nodeid, attr, value)
        node = self._nodes.get(nodeid, None)
        if node is None:
            return ua.StatusCode(ua.StatusCodes.BadNodeIdUnknown)
        attval = node.attributes.get(attr, None)
        if attval is None:
            return ua.StatusCode(ua.StatusCodes.BadAttributeIdInvalid)

        old = attval.value
        attval.value = value
        cbs = []
        if old.Value != value.Value:  # only send call callback when a value change has happend
            cbs = list(attval.datachange_callbacks.items())

        for k, v in cbs:
            try:
                await v(k, value)
            except Exception as ex:
                self.logger.exception("Error calling datachange callback %s, %s, %s", k, v, ex)

        return ua.StatusCode()

    def add_datachange_callback(self, nodeid, attr, callback):
        self.logger.debug("set attr callback: %s %s %s", nodeid, attr, callback)
        if nodeid not in self._nodes:
            return ua.StatusCode(ua.StatusCodes.BadNodeIdUnknown), 0
        node = self._nodes[nodeid]
        if attr not in node.attributes:
            return ua.StatusCode(ua.StatusCodes.BadAttributeIdInvalid), 0
        attval = node.attributes[attr]
        self._datachange_callback_counter += 1
        handle = self._datachange_callback_counter
        attval.datachange_callbacks[handle] = callback
        self._handle_to_attribute_map[handle] = (nodeid, attr)
        return ua.StatusCode(), handle

    def delete_datachange_callback(self, handle):
        if handle in self._handle_to_attribute_map:
            nodeid, attr = self._handle_to_attribute_map.pop(handle)
            self._nodes[nodeid].attributes[attr].datachange_callbacks.pop(handle)

    def add_method_callback(self, methodid, callback):
        node = self._nodes[methodid]
        node.call = callback<|MERGE_RESOLUTION|>--- conflicted
+++ resolved
@@ -68,11 +68,7 @@
                     ual.Value.Value, ua.AccessLevel.CurrentWrite):
                     res.append(ua.StatusCode(ua.StatusCodes.BadUserAccessDenied))
                     continue
-<<<<<<< HEAD
-            res.append(await self._aspace.set_attribute_value(writevalue.NodeId, writevalue.AttributeId, writevalue.Value))
-=======
-            res.append(self._aspace.write_attribute_value(writevalue.NodeId, writevalue.AttributeId, writevalue.Value))
->>>>>>> c4429f22
+            res.append(await self._aspace.write_attribute_value(writevalue.NodeId, writevalue.AttributeId, writevalue.Value))
         return res
 
 
@@ -675,11 +671,7 @@
             return attval.value_callback()
         return attval.value
 
-<<<<<<< HEAD
-    async def set_attribute_value(self, nodeid, attr, value):
-=======
-    def write_attribute_value(self, nodeid, attr, value):
->>>>>>> c4429f22
+    async def write_attribute_value(self, nodeid, attr, value):
         # self.logger.debug("set attr val: %s %s %s", nodeid, attr, value)
         node = self._nodes.get(nodeid, None)
         if node is None:
