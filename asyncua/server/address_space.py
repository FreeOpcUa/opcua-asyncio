--- conflicted
+++ resolved
@@ -58,21 +58,11 @@
                 if writevalue.AttributeId != ua.AttributeIds.Value:
                     res.append(ua.StatusCode(ua.StatusCodes.BadUserAccessDenied))
                     continue
-<<<<<<< HEAD
                 al = await self._aspace.read_attribute_value(writevalue.NodeId, ua.AttributeIds.AccessLevel)
                 ual = await self._aspace.read_attribute_value(writevalue.NodeId, ua.AttributeIds.UserAccessLevel)
                 if not al.StatusCode.is_good() or not ua.ua_binary.test_bit(
                         al.Value.Value, ua.AccessLevel.CurrentWrite) or not \
                         ua.ua_binary.test_bit(ual.Value.Value, ua.AccessLevel.CurrentWrite):
-=======
-                al = self._aspace.read_attribute_value(writevalue.NodeId, ua.AttributeIds.AccessLevel)
-                ual = self._aspace.read_attribute_value(writevalue.NodeId, ua.AttributeIds.UserAccessLevel)
-                if (
-                    not al.StatusCode.is_good()
-                    or not ua.ua_binary.test_bit(al.Value.Value, ua.AccessLevel.CurrentWrite)
-                    or not ua.ua_binary.test_bit(ual.Value.Value, ua.AccessLevel.CurrentWrite)
-                ):
->>>>>>> b482a236
                     res.append(ua.StatusCode(ua.StatusCodes.BadUserAccessDenied))
                     continue
             res.append(
@@ -372,13 +362,9 @@
                         self._aspace[elem].references.remove(rdesc)
 
         self._delete_node_callbacks(self._aspace[item.NodeId])
-<<<<<<< HEAD
-        del (self._aspace[item.NodeId])
-=======
 
         del self._aspace[item.NodeId]
 
->>>>>>> b482a236
         return ua.StatusCode()
 
     def _delete_node_callbacks(self, nodedata):
@@ -420,14 +406,8 @@
         rdesc.IsForward = addref.IsForward
         rdesc.NodeId = addref.TargetNodeId
         if addref.TargetNodeClass == ua.NodeClass.Unspecified:
-<<<<<<< HEAD
             rdesc.NodeClass = (await self._aspace.read_attribute_value(
                 addref.TargetNodeId, ua.AttributeIds.NodeClass)).Value.Value
-=======
-            rdesc.NodeClass = self._aspace.read_attribute_value(
-                addref.TargetNodeId, ua.AttributeIds.NodeClass
-            ).Value.Value
->>>>>>> b482a236
         else:
             rdesc.NodeClass = addref.TargetNodeClass
         bname = (await self._aspace.read_attribute_value(addref.TargetNodeId, ua.AttributeIds.BrowseName)).Value.Value
