--- conflicted
+++ resolved
@@ -614,17 +614,9 @@
         """
         return load_enums(self)
 
-<<<<<<< HEAD
-    async def set_attribute_value(self, nodeid, datavalue, attr=ua.AttributeIds.Value):
-=======
-    def write_attribute_value(self, nodeid, datavalue, attr=ua.AttributeIds.Value):
->>>>>>> c4429f22
+    async def write_attribute_value(self, nodeid, datavalue, attr=ua.AttributeIds.Value):
         """
         directly write datavalue to the Attribute, bypasing some checks and structure creation
         so it is a little faster
         """
-<<<<<<< HEAD
-        return await self.iserver.set_attribute_value(nodeid, datavalue, attr)
-=======
-        return self.iserver.write_attribute_value(nodeid, datavalue, attr)
->>>>>>> c4429f22
+        return await self.iserver.write_attribute_value(nodeid, datavalue, attr)