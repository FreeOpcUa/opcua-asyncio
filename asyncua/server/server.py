--- conflicted
+++ resolved
@@ -7,12 +7,8 @@
 import math
 from datetime import timedelta, datetime
 from urllib.parse import urlparse
-<<<<<<< HEAD
-from typing import Coroutine, Optional, Tuple
+from typing import Coroutine, Optional, Tuple, Union
 from pathlib import Path
-=======
-from typing import Coroutine, Optional, Tuple, Union
->>>>>>> 2c78916f
 
 from asyncua import ua
 from .binary_server_asyncio import BinaryServer
@@ -223,13 +219,8 @@
         """
         self.certificate = await uacrypto.load_certificate(path_or_content, format)
 
-<<<<<<< HEAD
-    async def load_private_key(self, path: Path, password=None, format=None):
-        self.iserver.private_key = await uacrypto.load_private_key(path, password, format)
-=======
-    async def load_private_key(self, path_or_content: Union[str, bytes], password=None, format=None):
+    async def load_private_key(self, path_or_content: Union[Path, bytes], password=None, format=None):
         self.iserver.private_key = await uacrypto.load_private_key(path_or_content, password, format)
->>>>>>> 2c78916f
 
     def disable_clock(self, val: bool = True):
         """
