"""
Internal server implementing opcu-ua interface.
Can be used on server side or to implement binary/https opc-ua servers
"""

import asyncio
from datetime import datetime, timedelta
from copy import copy
from struct import unpack_from
import os
import logging
from urllib.parse import urlparse
from typing import Coroutine

from asyncua import ua
from ..common.callback import CallbackDispatcher
from ..common.node import Node
from .history import HistoryManager
from .address_space import AddressSpace, AttributeService, ViewService, NodeManagementService, MethodService
from .subscription_service import SubscriptionService
from .standard_address_space import standard_address_space
from .users import User
from .internal_session import InternalSession

try:
    from asyncua.crypto import uacrypto
except ImportError:
    logging.getLogger(__name__).warning("cryptography is not installed, use of crypto disabled")
    uacrypto = False


class ServerDesc:
    def __init__(self, serv, cap=None):
        self.Server = serv
        self.Capabilities = cap


def default_user_manager(iserver, isession, username, password):
    """
    Default user_manager, does nothing much but check for admin
    """
    if iserver.allow_remote_admin and username in ("admin", "Admin"):
        isession.user = User.Admin
    return True


class InternalServer:
    """
    There is one `InternalServer` for every `Server`.
    """

    def __init__(self, loop: asyncio.AbstractEventLoop):
        self.loop: asyncio.AbstractEventLoop = loop
        self.logger = logging.getLogger(__name__)
        self.server_callback_dispatcher = CallbackDispatcher()
        self.endpoints = []
        self._channel_id_counter = 5
        self.allow_remote_admin = True
        self.disabled_clock = False  # for debugging we may want to disable clock that writes too much in log
        self._known_servers = {}  # used if we are a discovery server
        self.certificate = None
        self.private_key = None
        self.aspace = AddressSpace()
        self.attribute_service = AttributeService(self.aspace)
        self.view_service = ViewService(self.aspace)
        self.method_service = MethodService(self.aspace)
        self.node_mgt_service = NodeManagementService(self.aspace)
        self.asyncio_transports = []
        self.subscription_service: SubscriptionService = SubscriptionService(self.loop, self.aspace)
        self.history_manager = HistoryManager(self)
        self.user_manager = default_user_manager  # defined at the end of this file
        # create a session to use on server side
        self.isession = InternalSession(self, self.aspace, self.subscription_service, "Internal", user=User.Admin)
        self.current_time_node = Node(self.isession, ua.NodeId(ua.ObjectIds.Server_ServerStatus_CurrentTime))

    async def init(self, shelffile=None):
        await self.load_standard_address_space(shelffile)
        await self._address_space_fixes()
        await self.setup_nodes()
        await self.history_manager.init()

    async def setup_nodes(self):
        """
        Set up some nodes as defined by spec
        """
        uries = ['http://opcfoundation.org/UA/']
        ns_node = Node(self.isession, ua.NodeId(ua.ObjectIds.Server_NamespaceArray))
        await ns_node.write_value(uries)

        params = ua.WriteParameters()
        for nodeid in (ua.ObjectIds.Server_ServerCapabilities_OperationLimits_MaxNodesPerRead,
                       ua.ObjectIds.Server_ServerCapabilities_OperationLimits_MaxNodesPerHistoryReadData,
                       ua.ObjectIds.Server_ServerCapabilities_OperationLimits_MaxNodesPerHistoryReadEvents,
                       ua.ObjectIds.Server_ServerCapabilities_OperationLimits_MaxNodesPerWrite,
                       ua.ObjectIds.Server_ServerCapabilities_OperationLimits_MaxNodesPerHistoryUpdateData,
                       ua.ObjectIds.Server_ServerCapabilities_OperationLimits_MaxNodesPerHistoryUpdateEvents,
                       ua.ObjectIds.Server_ServerCapabilities_OperationLimits_MaxNodesPerMethodCall,
                       ua.ObjectIds.Server_ServerCapabilities_OperationLimits_MaxNodesPerBrowse,
                       ua.ObjectIds.Server_ServerCapabilities_OperationLimits_MaxNodesPerRegisterNodes,
                       ua.ObjectIds.Server_ServerCapabilities_OperationLimits_MaxNodesPerTranslateBrowsePathsToNodeIds,
                       ua.ObjectIds.Server_ServerCapabilities_OperationLimits_MaxNodesPerNodeManagement,
                       ua.ObjectIds.Server_ServerCapabilities_OperationLimits_MaxMonitoredItemsPerCall):
            attr = ua.WriteValue()
            attr.NodeId = ua.NodeId(nodeid)
            attr.AttributeId = ua.AttributeIds.Value
            attr.Value = ua.DataValue(ua.Variant(10000, ua.VariantType.UInt32), ua.StatusCode(ua.StatusCodes.Good))
            attr.Value.ServerTimestamp = datetime.utcnow()
            params.NodesToWrite.append(attr)
        result = await self.isession.write(params)
        result[0].check()

    async def load_standard_address_space(self, shelf_file=None):
        if shelf_file:
            is_file = (await self.loop.run_in_executor(None, os.path.isfile, shelf_file)
                       or await self.loop.run_in_executor(None, os.path.isfile, f'{shelf_file}.db'))
            if is_file:
                # import address space from shelf
                await self.loop.run_in_executor(None, self.aspace.load_aspace_shelf, shelf_file)
                return
        # import address space from code generated from xml
        standard_address_space.fill_address_space(self.node_mgt_service)
        # import address space directly from xml, this has performance impact so disabled
        # importer = xmlimporter.XmlImporter(self.node_mgt_service)
        # importer.import_xml("/path/to/python-asyncua/schemas/Opc.Ua.NodeSet2.xml", self)
        if shelf_file:
            # path was supplied, but file doesn't exist - create one for next start up
            await self.loop.run_in_executor(None, self.aspace.make_aspace_shelf, shelf_file)

    async def _address_space_fixes(self) -> Coroutine:
        """
        Looks like the xml definition of address space has some error. This is a good place to fix them
        """
        it = ua.AddReferencesItem()
        it.SourceNodeId = ua.NodeId(ua.ObjectIds.BaseObjectType)
        it.ReferenceTypeId = ua.NodeId(ua.ObjectIds.Organizes)
        it.IsForward = False
        it.TargetNodeId = ua.NodeId(ua.ObjectIds.ObjectTypesFolder)
        it.TargetNodeClass = ua.NodeClass.Object

        it2 = ua.AddReferencesItem()
        it2.SourceNodeId = ua.NodeId(ua.ObjectIds.BaseDataType)
        it2.ReferenceTypeId = ua.NodeId(ua.ObjectIds.Organizes)
        it2.IsForward = False
        it2.TargetNodeId = ua.NodeId(ua.ObjectIds.DataTypesFolder)
        it2.TargetNodeClass = ua.NodeClass.Object

        results = await self.isession.add_references([it, it2])
        for res in results:
            res.check()

    def load_address_space(self, path):
        """
        Load address space from path
        """
        self.aspace.load(path)

    def dump_address_space(self, path):
        """
        Dump current address space to path
        """
        self.aspace.dump(path)

    async def start(self):
        self.logger.info('starting internal server')
        for edp in self.endpoints:
            self._known_servers[edp.Server.ApplicationUri] = ServerDesc(edp.Server)
        await Node(self.isession, ua.NodeId(ua.ObjectIds.Server_ServerStatus_State)).write_value(ua.ServerState.Running, ua.VariantType.Int32)
        await Node(self.isession, ua.NodeId(ua.ObjectIds.Server_ServerStatus_StartTime)).write_value(datetime.utcnow())
        if not self.disabled_clock:
            self._set_current_time()

    async def stop(self):
        self.logger.info('stopping internal server')
        self.method_service.stop()
        await self.isession.close_session()
        await self.history_manager.stop()

    def _set_current_time(self):
        self.loop.create_task(self.current_time_node.write_value(datetime.utcnow()))
        self.loop.call_later(1, self._set_current_time)

    def get_new_channel_id(self):
        self._channel_id_counter += 1
        return self._channel_id_counter

    def add_endpoint(self, endpoint):
        self.endpoints.append(endpoint)

    async def get_endpoints(self, params=None, sockname=None):
        self.logger.info('get endpoint')
        if sockname:
            # return to client the ip address it has access to
            edps = []
            for edp in self.endpoints:
                edp1 = copy(edp)
                url = urlparse(edp1.EndpointUrl)
                url = url._replace(netloc=sockname[0] + ':' + str(sockname[1]))
                edp1.EndpointUrl = url.geturl()
                edps.append(edp1)
            return edps
        return self.endpoints[:]

    def find_servers(self, params):
        if not params.ServerUris:
            return [desc.Server for desc in self._known_servers.values()]
        servers = []
        for serv in self._known_servers.values():
            serv_uri = serv.Server.ApplicationUri.split(':')
            for uri in params.ServerUris:
                uri = uri.split(':')
                if serv_uri[:len(uri)] == uri:
                    servers.append(serv.Server)
                    break
        return servers

    def register_server(self, server, conf=None):
        appdesc = ua.ApplicationDescription()
        appdesc.ApplicationUri = server.ServerUri
        appdesc.ProductUri = server.ProductUri
        # FIXME: select name from client locale
        appdesc.ApplicationName = server.ServerNames[0]
        appdesc.ApplicationType = server.ServerType
        appdesc.DiscoveryUrls = server.DiscoveryUrls
        # FIXME: select discovery uri using reachability from client network
        appdesc.GatewayServerUri = server.GatewayServerUri
        self._known_servers[server.ServerUri] = ServerDesc(appdesc, conf)

    def register_server2(self, params):
        return self.register_server(params.Server, params.DiscoveryConfiguration)

    def create_session(self, name, user=User.Anonymous, external=False):
        return InternalSession(self, self.aspace, self.subscription_service, name, user=user, external=external)

    async def enable_history_data_change(self, node, period=timedelta(days=7), count=0):
        """
        Set attribute Historizing of node to True and start storing data for history
        """
        await node.write_attribute(ua.AttributeIds.Historizing, ua.DataValue(True))
        await node.set_attr_bit(ua.AttributeIds.AccessLevel, ua.AccessLevel.HistoryRead)
        await node.set_attr_bit(ua.AttributeIds.UserAccessLevel, ua.AccessLevel.HistoryRead)
        await self.history_manager.historize_data_change(node, period, count)

    async def disable_history_data_change(self, node):
        """
        Set attribute Historizing of node to False and stop storing data for history
        """
        await node.write_attribute(ua.AttributeIds.Historizing, ua.DataValue(False))
        await node.unset_attr_bit(ua.AttributeIds.AccessLevel, ua.AccessLevel.HistoryRead)
        await node.unset_attr_bit(ua.AttributeIds.UserAccessLevel, ua.AccessLevel.HistoryRead)
        await self.history_manager.dehistorize(node)

    async def enable_history_event(self, source, period=timedelta(days=7), count=0):
        """
        Set attribute History Read of object events to True and start storing data for history
        """
        event_notifier = await source.read_event_notifier()
        if ua.EventNotifier.SubscribeToEvents not in event_notifier:
            raise ua.UaError('Node does not generate events', event_notifier)
        if ua.EventNotifier.HistoryRead not in event_notifier:
            event_notifier.add(ua.EventNotifier.HistoryRead)
            await source.set_event_notifier(event_notifier)
        await self.history_manager.historize_event(source, period, count)

    async def disable_history_event(self, source):
        """
        Set attribute History Read of node to False and stop storing data for history
        """
        await source.unset_attr_bit(ua.AttributeIds.EventNotifier, ua.EventNotifier.HistoryRead)
        await self.history_manager.dehistorize(source)

    def subscribe_server_callback(self, event, handle):
        """
        Create a subscription from event to handle
        """
        self.server_callback_dispatcher.addListener(event, handle)

    def unsubscribe_server_callback(self, event, handle):
        """
        Remove a subscription from event to handle
        """
        self.server_callback_dispatcher.removeListener(event, handle)

<<<<<<< HEAD
    async def set_attribute_value(self, nodeid, datavalue, attr=ua.AttributeIds.Value):
=======
    def write_attribute_value(self, nodeid, datavalue, attr=ua.AttributeIds.Value):
>>>>>>> c4429f22
        """
        directly write datavalue to the Attribute, bypassing some checks and structure creation
        so it is a little faster
        """
<<<<<<< HEAD
        await self.aspace.set_attribute_value(nodeid, attr, datavalue)
=======
        self.aspace.write_attribute_value(nodeid, attr, datavalue)
>>>>>>> c4429f22

    def set_user_manager(self, user_manager):
        """
        set up a function which that will check for authorize users. Input function takes username
        and password as parameters and returns True of user is allowed access, False otherwise.
        """
        self.user_manager = user_manager

    def check_user_token(self, isession, token):
        """
        unpack the username and password for the benefit of the user defined user manager
        """
        user_name = token.UserName
        password = token.Password
        # decrypt password if we can
        if str(token.EncryptionAlgorithm) != "None":
            if not uacrypto:
                return False
            try:
                if token.EncryptionAlgorithm == "http://www.w3.org/2001/04/xmlenc#rsa-1_5":
                    raw_pw = uacrypto.decrypt_rsa15(self.private_key, password)
                elif token.EncryptionAlgorithm == "http://www.w3.org/2001/04/xmlenc#rsa-oaep":
                    raw_pw = uacrypto.decrypt_rsa_oaep(self.private_key, password)
                else:
                    self.logger.warning("Unknown password encoding %s", token.EncryptionAlgorithm)
                    return False
                length = unpack_from('<I', raw_pw)[0] - len(isession.nonce)
                password = raw_pw[4:4 + length]
                password = password.decode('utf-8')
            except Exception:
                self.logger.exception("Unable to decrypt password")
                return False
        # call user_manager
        return self.user_manager(self, isession, user_name, password)<|MERGE_RESOLUTION|>--- conflicted
+++ resolved
@@ -280,20 +280,12 @@
         """
         self.server_callback_dispatcher.removeListener(event, handle)
 
-<<<<<<< HEAD
-    async def set_attribute_value(self, nodeid, datavalue, attr=ua.AttributeIds.Value):
-=======
-    def write_attribute_value(self, nodeid, datavalue, attr=ua.AttributeIds.Value):
->>>>>>> c4429f22
+    async def write_attribute_value(self, nodeid, datavalue, attr=ua.AttributeIds.Value):
         """
         directly write datavalue to the Attribute, bypassing some checks and structure creation
         so it is a little faster
         """
-<<<<<<< HEAD
-        await self.aspace.set_attribute_value(nodeid, attr, datavalue)
-=======
-        self.aspace.write_attribute_value(nodeid, attr, datavalue)
->>>>>>> c4429f22
+        await self.aspace.write_attribute_value(nodeid, attr, datavalue)
 
     def set_user_manager(self, user_manager):
         """
