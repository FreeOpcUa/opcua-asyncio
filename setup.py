--- conflicted
+++ resolved
@@ -13,13 +13,8 @@
 
 setup(
     name="asyncua",
-<<<<<<< HEAD
-    version="1.0.5",
-    description="Pure Python OPC-UA client and server library\nATTENTION: This is a fork of the original project",
-=======
     version="1.0.6",
     description="Pure Python OPC-UA client and server library",
->>>>>>> 2268ac96
     long_description=long_description,
     long_description_content_type='text/markdown',
     author="Olivier Roulet-Dubonnet",
