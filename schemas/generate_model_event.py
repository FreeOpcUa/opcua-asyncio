--- conflicted
+++ resolved
@@ -16,13 +16,8 @@
         self.tag = None
 
     def __hash__(self):
-<<<<<<< HEAD
-        return hash((self.nodeId, self.browseName, self.isAbstract, self.parentNodeId, self.dataType, self.displayName,
-                    self.description, self.references))
-=======
         return hash(self.nodeId, self.browseName, self.isAbstract, self.parentNodeId, self.dataType, self.displayName,
                     self.description, self.references, self.tag)
->>>>>>> b482a236
 
     def __eq__(self, other):
         return (self.nodeId, self.browseName, self.isAbstract, self.parentNodeId, self.dataType, self.displayName,
