--- conflicted
+++ resolved
@@ -28,15 +28,9 @@
  * http://opcfoundation.org/License/MIT/1.00/
 -->
 
-<<<<<<< HEAD
-<UANodeSet xmlns:xsd="http://www.w3.org/2001/XMLSchema" xmlns:xsi="http://www.w3.org/2001/XMLSchema-instance" LastModified="2013-12-02T00:00:00Z" xmlns="http://opcfoundation.org/UA/2011/03/UANodeSet.xsd">
-  <Models>
-    <Model ModelUri="http://opcfoundation.org/UA/" Version="1.02" PublicationDate="2013-12-02T00:00:00Z" />
-=======
 <UANodeSet xmlns:xsd="http://www.w3.org/2001/XMLSchema" xmlns:xsi="http://www.w3.org/2001/XMLSchema-instance" LastModified="2018-02-09T00:00:00Z" xmlns="http://opcfoundation.org/UA/2011/03/UANodeSet.xsd">
   <Models>
     <Model ModelUri="http://opcfoundation.org/UA/" Version="1.02" PublicationDate="2018-02-09T00:00:00Z" />
->>>>>>> 7faafe65
   </Models>
   <Aliases>
     <Alias Alias="Boolean">i=1</Alias>
@@ -194,15 +188,12 @@
       </Field>
     </Definition>
   </UADataType>
-<<<<<<< HEAD
-=======
   <UADataType NodeId="i=20998" BrowseName="VersionTime">
     <DisplayName>VersionTime</DisplayName>
     <References>
       <Reference ReferenceType="HasSubtype" IsForward="false">i=7</Reference>
     </References>
   </UADataType>
->>>>>>> 7faafe65
   <UADataType NodeId="i=12189" BrowseName="ServerOnNetwork">
     <DisplayName>ServerOnNetwork</DisplayName>
     <References>
@@ -433,11 +424,7 @@
     <References>
       <Reference ReferenceType="HasSubtype" IsForward="false">i=12890</Reference>
     </References>
-<<<<<<< HEAD
-    <Definition Name="MdnsDiscoveryConfiguration" BaseType="MdnsDiscoveryConfiguration">
-=======
     <Definition Name="MdnsDiscoveryConfiguration">
->>>>>>> 7faafe65
       <Field Name="MdnsServerName" DataType="i=12">
         <Description>The name for server that is broadcast via mDNS.</Description>
       </Field>
@@ -506,11 +493,7 @@
       <Reference ReferenceType="HasSubtype" IsForward="false">i=17</Reference>
     </References>
   </UADataType>
-<<<<<<< HEAD
-  <UADataType NodeId="i=316" BrowseName="UserIdentityToken">
-=======
   <UADataType NodeId="i=316" BrowseName="UserIdentityToken" IsAbstract="true">
->>>>>>> 7faafe65
     <DisplayName>UserIdentityToken</DisplayName>
     <Description>A base type for a user identity token.</Description>
     <References>
@@ -535,11 +518,7 @@
     <References>
       <Reference ReferenceType="HasSubtype" IsForward="false">i=316</Reference>
     </References>
-<<<<<<< HEAD
-    <Definition Name="UserNameIdentityToken" BaseType="UserNameIdentityToken">
-=======
     <Definition Name="UserNameIdentityToken">
->>>>>>> 7faafe65
       <Field Name="UserName" DataType="i=12">
         <Description>The user name.</Description>
       </Field>
@@ -557,11 +536,7 @@
     <References>
       <Reference ReferenceType="HasSubtype" IsForward="false">i=316</Reference>
     </References>
-<<<<<<< HEAD
-    <Definition Name="X509IdentityToken" BaseType="X509IdentityToken">
-=======
     <Definition Name="X509IdentityToken">
->>>>>>> 7faafe65
       <Field Name="CertificateData" DataType="i=15">
         <Description>The certificate.</Description>
       </Field>
@@ -573,11 +548,7 @@
     <References>
       <Reference ReferenceType="HasSubtype" IsForward="false">i=316</Reference>
     </References>
-<<<<<<< HEAD
-    <Definition Name="IssuedIdentityToken" BaseType="IssuedIdentityToken">
-=======
     <Definition Name="IssuedIdentityToken">
->>>>>>> 7faafe65
       <Field Name="TokenData" DataType="i=15">
         <Description>The XML token encrypted with the server certificate.</Description>
       </Field>
@@ -663,33 +634,6 @@
       <Field Name="Value" Value="2097152">
         <Description>The value attribute is specified.</Description>
       </Field>
-<<<<<<< HEAD
-      <Field Name="All" Value="4194303">
-        <Description>All attributes are specified.</Description>
-      </Field>
-      <Field Name="BaseNode" Value="1335396">
-        <Description>All base attributes are specified.</Description>
-      </Field>
-      <Field Name="Object" Value="1335524">
-        <Description>All object attributes are specified.</Description>
-      </Field>
-      <Field Name="ObjectTypeOrDataType" Value="1337444">
-        <Description>All object type or data type attributes are specified.</Description>
-      </Field>
-      <Field Name="Variable" Value="4026999">
-        <Description>All variable attributes are specified.</Description>
-      </Field>
-      <Field Name="VariableType" Value="3958902">
-        <Description>All variable type attributes are specified.</Description>
-      </Field>
-      <Field Name="Method" Value="1466724">
-        <Description>All method attributes are specified.</Description>
-      </Field>
-      <Field Name="ReferenceType" Value="1371236">
-        <Description>All reference type attributes are specified.</Description>
-      </Field>
-      <Field Name="View" Value="1335532">
-=======
       <Field Name="DataTypeDefinition" Value="4194304">
         <Description>The write mask attribute is specified.</Description>
       </Field>
@@ -724,7 +668,6 @@
         <Description>All reference type attributes are specified.</Description>
       </Field>
       <Field Name="View" Value="26501356">
->>>>>>> 7faafe65
         <Description>All view attributes are specified.</Description>
       </Field>
     </Definition>
@@ -1204,9 +1147,6 @@
           </TypeId>
           <Body>
             <EnumValueType>
-<<<<<<< HEAD
-              <Value>4194303</Value>
-=======
               <Value>4194304</Value>
               <DisplayName>
                 <Locale>
@@ -1268,7 +1208,6 @@
           <Body>
             <EnumValueType>
               <Value>33554431</Value>
->>>>>>> 7faafe65
               <DisplayName>
                 <Locale>
                 </Locale>
@@ -1288,11 +1227,7 @@
           </TypeId>
           <Body>
             <EnumValueType>
-<<<<<<< HEAD
-              <Value>1335396</Value>
-=======
               <Value>26501220</Value>
->>>>>>> 7faafe65
               <DisplayName>
                 <Locale>
                 </Locale>
@@ -1312,11 +1247,7 @@
           </TypeId>
           <Body>
             <EnumValueType>
-<<<<<<< HEAD
-              <Value>1335524</Value>
-=======
               <Value>26501348</Value>
->>>>>>> 7faafe65
               <DisplayName>
                 <Locale>
                 </Locale>
@@ -1336,43 +1267,27 @@
           </TypeId>
           <Body>
             <EnumValueType>
-<<<<<<< HEAD
-              <Value>1337444</Value>
-              <DisplayName>
-                <Locale>
-                </Locale>
-                <Text>ObjectTypeOrDataType</Text>
-=======
               <Value>26503268</Value>
               <DisplayName>
                 <Locale>
                 </Locale>
                 <Text>ObjectType</Text>
->>>>>>> 7faafe65
-              </DisplayName>
-              <Description>
-                <Locale>
-                </Locale>
-<<<<<<< HEAD
-                <Text>All object type or data type attributes are specified.</Text>
-=======
+              </DisplayName>
+              <Description>
+                <Locale>
+                </Locale>
                 <Text>All object type attributes are specified.</Text>
->>>>>>> 7faafe65
-              </Description>
-            </EnumValueType>
-          </Body>
-        </ExtensionObject>
-        <ExtensionObject>
-          <TypeId>
-            <Identifier>i=7616</Identifier>
-          </TypeId>
-          <Body>
-            <EnumValueType>
-<<<<<<< HEAD
-              <Value>4026999</Value>
-=======
+              </Description>
+            </EnumValueType>
+          </Body>
+        </ExtensionObject>
+        <ExtensionObject>
+          <TypeId>
+            <Identifier>i=7616</Identifier>
+          </TypeId>
+          <Body>
+            <EnumValueType>
               <Value>26571383</Value>
->>>>>>> 7faafe65
               <DisplayName>
                 <Locale>
                 </Locale>
@@ -1392,11 +1307,7 @@
           </TypeId>
           <Body>
             <EnumValueType>
-<<<<<<< HEAD
-              <Value>3958902</Value>
-=======
               <Value>28600438</Value>
->>>>>>> 7faafe65
               <DisplayName>
                 <Locale>
                 </Locale>
@@ -1416,11 +1327,7 @@
           </TypeId>
           <Body>
             <EnumValueType>
-<<<<<<< HEAD
-              <Value>1466724</Value>
-=======
               <Value>26632548</Value>
->>>>>>> 7faafe65
               <DisplayName>
                 <Locale>
                 </Locale>
@@ -1440,11 +1347,7 @@
           </TypeId>
           <Body>
             <EnumValueType>
-<<<<<<< HEAD
-              <Value>1371236</Value>
-=======
               <Value>26537060</Value>
->>>>>>> 7faafe65
               <DisplayName>
                 <Locale>
                 </Locale>
@@ -1464,11 +1367,7 @@
           </TypeId>
           <Body>
             <EnumValueType>
-<<<<<<< HEAD
-              <Value>1335532</Value>
-=======
               <Value>26501356</Value>
->>>>>>> 7faafe65
               <DisplayName>
                 <Locale>
                 </Locale>
@@ -1585,17 +1484,10 @@
     <DisplayName>AttributeWriteMask</DisplayName>
     <Description>Define bits used to indicate which attributes are writable.</Description>
     <References>
-<<<<<<< HEAD
-      <Reference ReferenceType="HasProperty">i=11882</Reference>
-      <Reference ReferenceType="HasSubtype" IsForward="false">i=29</Reference>
-    </References>
-    <Definition Name="AttributeWriteMask">
-=======
       <Reference ReferenceType="HasProperty">i=15036</Reference>
       <Reference ReferenceType="HasSubtype" IsForward="false">i=7</Reference>
     </References>
     <Definition Name="AttributeWriteMask" IsOptionSet="true">
->>>>>>> 7faafe65
       <Field Name="None" Value="0">
         <Description>No attributes are writable.</Description>
       </Field>
@@ -1665,12 +1557,6 @@
       <Field Name="ValueForVariableType" Value="2097152">
         <Description>The value attribute is writable.</Description>
       </Field>
-<<<<<<< HEAD
-    </Definition>
-  </UADataType>
-  <UAVariable NodeId="i=11882" BrowseName="EnumValues" ParentNodeId="i=347" DataType="i=7594" ValueRank="1">
-    <DisplayName>EnumValues</DisplayName>
-=======
       <Field Name="DataTypeDefinition" Value="4194304">
         <Description>The DataTypeDefinition attribute is writable.</Description>
       </Field>
@@ -1687,477 +1573,12 @@
   </UADataType>
   <UAVariable NodeId="i=15036" BrowseName="OptionSetValues" ParentNodeId="i=347" DataType="LocalizedText" ValueRank="1">
     <DisplayName>OptionSetValues</DisplayName>
->>>>>>> 7faafe65
     <References>
       <Reference ReferenceType="HasTypeDefinition">i=68</Reference>
       <Reference ReferenceType="HasModellingRule">i=78</Reference>
       <Reference ReferenceType="HasProperty" IsForward="false">i=347</Reference>
     </References>
     <Value>
-<<<<<<< HEAD
-      <ListOfExtensionObject xmlns="http://opcfoundation.org/UA/2008/02/Types.xsd">
-        <ExtensionObject>
-          <TypeId>
-            <Identifier>i=7616</Identifier>
-          </TypeId>
-          <Body>
-            <EnumValueType>
-              <Value>0</Value>
-              <DisplayName>
-                <Locale>
-                </Locale>
-                <Text>None</Text>
-              </DisplayName>
-              <Description>
-                <Locale>
-                </Locale>
-                <Text>No attributes are writable.</Text>
-              </Description>
-            </EnumValueType>
-          </Body>
-        </ExtensionObject>
-        <ExtensionObject>
-          <TypeId>
-            <Identifier>i=7616</Identifier>
-          </TypeId>
-          <Body>
-            <EnumValueType>
-              <Value>1</Value>
-              <DisplayName>
-                <Locale>
-                </Locale>
-                <Text>AccessLevel</Text>
-              </DisplayName>
-              <Description>
-                <Locale>
-                </Locale>
-                <Text>The access level attribute is writable.</Text>
-              </Description>
-            </EnumValueType>
-          </Body>
-        </ExtensionObject>
-        <ExtensionObject>
-          <TypeId>
-            <Identifier>i=7616</Identifier>
-          </TypeId>
-          <Body>
-            <EnumValueType>
-              <Value>2</Value>
-              <DisplayName>
-                <Locale>
-                </Locale>
-                <Text>ArrayDimensions</Text>
-              </DisplayName>
-              <Description>
-                <Locale>
-                </Locale>
-                <Text>The array dimensions attribute is writable.</Text>
-              </Description>
-            </EnumValueType>
-          </Body>
-        </ExtensionObject>
-        <ExtensionObject>
-          <TypeId>
-            <Identifier>i=7616</Identifier>
-          </TypeId>
-          <Body>
-            <EnumValueType>
-              <Value>4</Value>
-              <DisplayName>
-                <Locale>
-                </Locale>
-                <Text>BrowseName</Text>
-              </DisplayName>
-              <Description>
-                <Locale>
-                </Locale>
-                <Text>The browse name attribute is writable.</Text>
-              </Description>
-            </EnumValueType>
-          </Body>
-        </ExtensionObject>
-        <ExtensionObject>
-          <TypeId>
-            <Identifier>i=7616</Identifier>
-          </TypeId>
-          <Body>
-            <EnumValueType>
-              <Value>8</Value>
-              <DisplayName>
-                <Locale>
-                </Locale>
-                <Text>ContainsNoLoops</Text>
-              </DisplayName>
-              <Description>
-                <Locale>
-                </Locale>
-                <Text>The contains no loops attribute is writable.</Text>
-              </Description>
-            </EnumValueType>
-          </Body>
-        </ExtensionObject>
-        <ExtensionObject>
-          <TypeId>
-            <Identifier>i=7616</Identifier>
-          </TypeId>
-          <Body>
-            <EnumValueType>
-              <Value>16</Value>
-              <DisplayName>
-                <Locale>
-                </Locale>
-                <Text>DataType</Text>
-              </DisplayName>
-              <Description>
-                <Locale>
-                </Locale>
-                <Text>The data type attribute is writable.</Text>
-              </Description>
-            </EnumValueType>
-          </Body>
-        </ExtensionObject>
-        <ExtensionObject>
-          <TypeId>
-            <Identifier>i=7616</Identifier>
-          </TypeId>
-          <Body>
-            <EnumValueType>
-              <Value>32</Value>
-              <DisplayName>
-                <Locale>
-                </Locale>
-                <Text>Description</Text>
-              </DisplayName>
-              <Description>
-                <Locale>
-                </Locale>
-                <Text>The description attribute is writable.</Text>
-              </Description>
-            </EnumValueType>
-          </Body>
-        </ExtensionObject>
-        <ExtensionObject>
-          <TypeId>
-            <Identifier>i=7616</Identifier>
-          </TypeId>
-          <Body>
-            <EnumValueType>
-              <Value>64</Value>
-              <DisplayName>
-                <Locale>
-                </Locale>
-                <Text>DisplayName</Text>
-              </DisplayName>
-              <Description>
-                <Locale>
-                </Locale>
-                <Text>The display name attribute is writable.</Text>
-              </Description>
-            </EnumValueType>
-          </Body>
-        </ExtensionObject>
-        <ExtensionObject>
-          <TypeId>
-            <Identifier>i=7616</Identifier>
-          </TypeId>
-          <Body>
-            <EnumValueType>
-              <Value>128</Value>
-              <DisplayName>
-                <Locale>
-                </Locale>
-                <Text>EventNotifier</Text>
-              </DisplayName>
-              <Description>
-                <Locale>
-                </Locale>
-                <Text>The event notifier attribute is writable.</Text>
-              </Description>
-            </EnumValueType>
-          </Body>
-        </ExtensionObject>
-        <ExtensionObject>
-          <TypeId>
-            <Identifier>i=7616</Identifier>
-          </TypeId>
-          <Body>
-            <EnumValueType>
-              <Value>256</Value>
-              <DisplayName>
-                <Locale>
-                </Locale>
-                <Text>Executable</Text>
-              </DisplayName>
-              <Description>
-                <Locale>
-                </Locale>
-                <Text>The executable attribute is writable.</Text>
-              </Description>
-            </EnumValueType>
-          </Body>
-        </ExtensionObject>
-        <ExtensionObject>
-          <TypeId>
-            <Identifier>i=7616</Identifier>
-          </TypeId>
-          <Body>
-            <EnumValueType>
-              <Value>512</Value>
-              <DisplayName>
-                <Locale>
-                </Locale>
-                <Text>Historizing</Text>
-              </DisplayName>
-              <Description>
-                <Locale>
-                </Locale>
-                <Text>The historizing attribute is writable.</Text>
-              </Description>
-            </EnumValueType>
-          </Body>
-        </ExtensionObject>
-        <ExtensionObject>
-          <TypeId>
-            <Identifier>i=7616</Identifier>
-          </TypeId>
-          <Body>
-            <EnumValueType>
-              <Value>1024</Value>
-              <DisplayName>
-                <Locale>
-                </Locale>
-                <Text>InverseName</Text>
-              </DisplayName>
-              <Description>
-                <Locale>
-                </Locale>
-                <Text>The inverse name attribute is writable.</Text>
-              </Description>
-            </EnumValueType>
-          </Body>
-        </ExtensionObject>
-        <ExtensionObject>
-          <TypeId>
-            <Identifier>i=7616</Identifier>
-          </TypeId>
-          <Body>
-            <EnumValueType>
-              <Value>2048</Value>
-              <DisplayName>
-                <Locale>
-                </Locale>
-                <Text>IsAbstract</Text>
-              </DisplayName>
-              <Description>
-                <Locale>
-                </Locale>
-                <Text>The is abstract attribute is writable.</Text>
-              </Description>
-            </EnumValueType>
-          </Body>
-        </ExtensionObject>
-        <ExtensionObject>
-          <TypeId>
-            <Identifier>i=7616</Identifier>
-          </TypeId>
-          <Body>
-            <EnumValueType>
-              <Value>4096</Value>
-              <DisplayName>
-                <Locale>
-                </Locale>
-                <Text>MinimumSamplingInterval</Text>
-              </DisplayName>
-              <Description>
-                <Locale>
-                </Locale>
-                <Text>The minimum sampling interval attribute is writable.</Text>
-              </Description>
-            </EnumValueType>
-          </Body>
-        </ExtensionObject>
-        <ExtensionObject>
-          <TypeId>
-            <Identifier>i=7616</Identifier>
-          </TypeId>
-          <Body>
-            <EnumValueType>
-              <Value>8192</Value>
-              <DisplayName>
-                <Locale>
-                </Locale>
-                <Text>NodeClass</Text>
-              </DisplayName>
-              <Description>
-                <Locale>
-                </Locale>
-                <Text>The node class attribute is writable.</Text>
-              </Description>
-            </EnumValueType>
-          </Body>
-        </ExtensionObject>
-        <ExtensionObject>
-          <TypeId>
-            <Identifier>i=7616</Identifier>
-          </TypeId>
-          <Body>
-            <EnumValueType>
-              <Value>16384</Value>
-              <DisplayName>
-                <Locale>
-                </Locale>
-                <Text>NodeId</Text>
-              </DisplayName>
-              <Description>
-                <Locale>
-                </Locale>
-                <Text>The node id attribute is writable.</Text>
-              </Description>
-            </EnumValueType>
-          </Body>
-        </ExtensionObject>
-        <ExtensionObject>
-          <TypeId>
-            <Identifier>i=7616</Identifier>
-          </TypeId>
-          <Body>
-            <EnumValueType>
-              <Value>32768</Value>
-              <DisplayName>
-                <Locale>
-                </Locale>
-                <Text>Symmetric</Text>
-              </DisplayName>
-              <Description>
-                <Locale>
-                </Locale>
-                <Text>The symmetric attribute is writable.</Text>
-              </Description>
-            </EnumValueType>
-          </Body>
-        </ExtensionObject>
-        <ExtensionObject>
-          <TypeId>
-            <Identifier>i=7616</Identifier>
-          </TypeId>
-          <Body>
-            <EnumValueType>
-              <Value>65536</Value>
-              <DisplayName>
-                <Locale>
-                </Locale>
-                <Text>UserAccessLevel</Text>
-              </DisplayName>
-              <Description>
-                <Locale>
-                </Locale>
-                <Text>The user access level attribute is writable.</Text>
-              </Description>
-            </EnumValueType>
-          </Body>
-        </ExtensionObject>
-        <ExtensionObject>
-          <TypeId>
-            <Identifier>i=7616</Identifier>
-          </TypeId>
-          <Body>
-            <EnumValueType>
-              <Value>131072</Value>
-              <DisplayName>
-                <Locale>
-                </Locale>
-                <Text>UserExecutable</Text>
-              </DisplayName>
-              <Description>
-                <Locale>
-                </Locale>
-                <Text>The user executable attribute is writable.</Text>
-              </Description>
-            </EnumValueType>
-          </Body>
-        </ExtensionObject>
-        <ExtensionObject>
-          <TypeId>
-            <Identifier>i=7616</Identifier>
-          </TypeId>
-          <Body>
-            <EnumValueType>
-              <Value>262144</Value>
-              <DisplayName>
-                <Locale>
-                </Locale>
-                <Text>UserWriteMask</Text>
-              </DisplayName>
-              <Description>
-                <Locale>
-                </Locale>
-                <Text>The user write mask attribute is writable.</Text>
-              </Description>
-            </EnumValueType>
-          </Body>
-        </ExtensionObject>
-        <ExtensionObject>
-          <TypeId>
-            <Identifier>i=7616</Identifier>
-          </TypeId>
-          <Body>
-            <EnumValueType>
-              <Value>524288</Value>
-              <DisplayName>
-                <Locale>
-                </Locale>
-                <Text>ValueRank</Text>
-              </DisplayName>
-              <Description>
-                <Locale>
-                </Locale>
-                <Text>The value rank attribute is writable.</Text>
-              </Description>
-            </EnumValueType>
-          </Body>
-        </ExtensionObject>
-        <ExtensionObject>
-          <TypeId>
-            <Identifier>i=7616</Identifier>
-          </TypeId>
-          <Body>
-            <EnumValueType>
-              <Value>1048576</Value>
-              <DisplayName>
-                <Locale>
-                </Locale>
-                <Text>WriteMask</Text>
-              </DisplayName>
-              <Description>
-                <Locale>
-                </Locale>
-                <Text>The write mask attribute is writable.</Text>
-              </Description>
-            </EnumValueType>
-          </Body>
-        </ExtensionObject>
-        <ExtensionObject>
-          <TypeId>
-            <Identifier>i=7616</Identifier>
-          </TypeId>
-          <Body>
-            <EnumValueType>
-              <Value>2097152</Value>
-              <DisplayName>
-                <Locale>
-                </Locale>
-                <Text>ValueForVariableType</Text>
-              </DisplayName>
-              <Description>
-                <Locale>
-                </Locale>
-                <Text>The value attribute is writable.</Text>
-              </Description>
-            </EnumValueType>
-          </Body>
-        </ExtensionObject>
-      </ListOfExtensionObject>
-=======
       <ListOfLocalizedText xmlns="http://opcfoundation.org/UA/2008/02/Types.xsd">
         <LocalizedText>
           <Locale>
@@ -2290,7 +1711,6 @@
           <Text>AccessLevelEx</Text>
         </LocalizedText>
       </ListOfLocalizedText>
->>>>>>> 7faafe65
     </Value>
   </UAVariable>
   <UADataType NodeId="i=521" BrowseName="ContinuationPoint">
@@ -2537,11 +1957,7 @@
     <References>
       <Reference ReferenceType="HasSubtype" IsForward="false">i=589</Reference>
     </References>
-<<<<<<< HEAD
-    <Definition Name="ElementOperand" BaseType="ElementOperand">
-=======
     <Definition Name="ElementOperand">
->>>>>>> 7faafe65
       <Field Name="Index" DataType="i=7" />
     </Definition>
   </UADataType>
@@ -2550,11 +1966,7 @@
     <References>
       <Reference ReferenceType="HasSubtype" IsForward="false">i=589</Reference>
     </References>
-<<<<<<< HEAD
-    <Definition Name="LiteralOperand" BaseType="LiteralOperand">
-=======
     <Definition Name="LiteralOperand">
->>>>>>> 7faafe65
       <Field Name="Value" />
     </Definition>
   </UADataType>
@@ -2563,11 +1975,7 @@
     <References>
       <Reference ReferenceType="HasSubtype" IsForward="false">i=589</Reference>
     </References>
-<<<<<<< HEAD
-    <Definition Name="AttributeOperand" BaseType="AttributeOperand">
-=======
     <Definition Name="AttributeOperand">
->>>>>>> 7faafe65
       <Field Name="NodeId" DataType="i=17" />
       <Field Name="Alias" DataType="i=12" />
       <Field Name="BrowsePath" DataType="i=540" />
@@ -2580,11 +1988,7 @@
     <References>
       <Reference ReferenceType="HasSubtype" IsForward="false">i=589</Reference>
     </References>
-<<<<<<< HEAD
-    <Definition Name="SimpleAttributeOperand" BaseType="SimpleAttributeOperand">
-=======
     <Definition Name="SimpleAttributeOperand">
->>>>>>> 7faafe65
       <Field Name="TypeDefinitionId" DataType="i=17" />
       <Field Name="BrowsePath" DataType="i=20" ValueRank="1" />
       <Field Name="AttributeId" DataType="i=288" />
@@ -2603,7 +2007,6 @@
   <UADataType NodeId="i=11234" BrowseName="HistoryUpdateType">
     <DisplayName>HistoryUpdateType</DisplayName>
     <References>
-<<<<<<< HEAD
       <Reference ReferenceType="HasProperty">i=11884</Reference>
       <Reference ReferenceType="HasSubtype" IsForward="false">i=29</Reference>
     </References>
@@ -2615,18 +2018,6 @@
     </Definition>
   </UADataType>
   <UAVariable NodeId="i=11884" BrowseName="EnumValues" ParentNodeId="i=11234" DataType="i=7594" ValueRank="1">
-=======
-      <Reference ReferenceType="HasProperty">i=11884</Reference>
-      <Reference ReferenceType="HasSubtype" IsForward="false">i=29</Reference>
-    </References>
-    <Definition Name="HistoryUpdateType">
-      <Field Name="Insert" Value="1" />
-      <Field Name="Replace" Value="2" />
-      <Field Name="Update" Value="3" />
-      <Field Name="Delete" Value="4" />
-    </Definition>
-  </UADataType>
-  <UAVariable NodeId="i=11884" BrowseName="EnumValues" ParentNodeId="i=11234" DataType="i=7594" ValueRank="1">
     <DisplayName>EnumValues</DisplayName>
     <References>
       <Reference ReferenceType="HasTypeDefinition">i=68</Reference>
@@ -2716,105 +2107,6 @@
     </Definition>
   </UADataType>
   <UAVariable NodeId="i=11885" BrowseName="EnumValues" ParentNodeId="i=11293" DataType="i=7594" ValueRank="1">
->>>>>>> 7faafe65
-    <DisplayName>EnumValues</DisplayName>
-    <References>
-      <Reference ReferenceType="HasTypeDefinition">i=68</Reference>
-      <Reference ReferenceType="HasModellingRule">i=78</Reference>
-<<<<<<< HEAD
-      <Reference ReferenceType="HasProperty" IsForward="false">i=11234</Reference>
-=======
-      <Reference ReferenceType="HasProperty" IsForward="false">i=11293</Reference>
->>>>>>> 7faafe65
-    </References>
-    <Value>
-      <ListOfExtensionObject xmlns="http://opcfoundation.org/UA/2008/02/Types.xsd">
-        <ExtensionObject>
-          <TypeId>
-            <Identifier>i=7616</Identifier>
-          </TypeId>
-          <Body>
-            <EnumValueType>
-              <Value>1</Value>
-              <DisplayName>
-                <Locale>
-                </Locale>
-                <Text>Insert</Text>
-              </DisplayName>
-              <Description p5:nil="true" xmlns:p5="http://www.w3.org/2001/XMLSchema-instance" />
-            </EnumValueType>
-          </Body>
-        </ExtensionObject>
-        <ExtensionObject>
-          <TypeId>
-            <Identifier>i=7616</Identifier>
-          </TypeId>
-          <Body>
-            <EnumValueType>
-              <Value>2</Value>
-              <DisplayName>
-                <Locale>
-                </Locale>
-                <Text>Replace</Text>
-              </DisplayName>
-              <Description p5:nil="true" xmlns:p5="http://www.w3.org/2001/XMLSchema-instance" />
-            </EnumValueType>
-          </Body>
-        </ExtensionObject>
-        <ExtensionObject>
-          <TypeId>
-            <Identifier>i=7616</Identifier>
-          </TypeId>
-          <Body>
-            <EnumValueType>
-              <Value>3</Value>
-              <DisplayName>
-                <Locale>
-                </Locale>
-                <Text>Update</Text>
-              </DisplayName>
-              <Description p5:nil="true" xmlns:p5="http://www.w3.org/2001/XMLSchema-instance" />
-            </EnumValueType>
-          </Body>
-        </ExtensionObject>
-        <ExtensionObject>
-          <TypeId>
-            <Identifier>i=7616</Identifier>
-          </TypeId>
-          <Body>
-            <EnumValueType>
-              <Value>4</Value>
-              <DisplayName>
-                <Locale>
-                </Locale>
-<<<<<<< HEAD
-                <Text>Delete</Text>
-=======
-                <Text>Remove</Text>
->>>>>>> 7faafe65
-              </DisplayName>
-              <Description p5:nil="true" xmlns:p5="http://www.w3.org/2001/XMLSchema-instance" />
-            </EnumValueType>
-          </Body>
-        </ExtensionObject>
-      </ListOfExtensionObject>
-    </Value>
-  </UAVariable>
-<<<<<<< HEAD
-  <UADataType NodeId="i=11293" BrowseName="PerformUpdateType">
-    <DisplayName>PerformUpdateType</DisplayName>
-    <References>
-      <Reference ReferenceType="HasProperty">i=11885</Reference>
-      <Reference ReferenceType="HasSubtype" IsForward="false">i=29</Reference>
-    </References>
-    <Definition Name="PerformUpdateType">
-      <Field Name="Insert" Value="1" />
-      <Field Name="Replace" Value="2" />
-      <Field Name="Update" Value="3" />
-      <Field Name="Remove" Value="4" />
-    </Definition>
-  </UADataType>
-  <UAVariable NodeId="i=11885" BrowseName="EnumValues" ParentNodeId="i=11293" DataType="i=7594" ValueRank="1">
     <DisplayName>EnumValues</DisplayName>
     <References>
       <Reference ReferenceType="HasTypeDefinition">i=68</Reference>
@@ -2901,7 +2193,7 @@
     <References>
       <Reference ReferenceType="HasSubtype" IsForward="false">i=719</Reference>
     </References>
-    <Definition Name="EventFilter" BaseType="EventFilter">
+    <Definition Name="EventFilter">
       <Field Name="SelectClauses" DataType="i=601" ValueRank="1" />
       <Field Name="WhereClause" DataType="i=586" />
     </Definition>
@@ -2928,45 +2220,6 @@
       <Field Name="EventFields" ValueRank="1" />
     </Definition>
   </UADataType>
-=======
-  <UADataType NodeId="i=719" BrowseName="MonitoringFilter">
-    <DisplayName>MonitoringFilter</DisplayName>
-    <References>
-      <Reference ReferenceType="HasSubtype" IsForward="false">i=22</Reference>
-    </References>
-  </UADataType>
-  <UADataType NodeId="i=725" BrowseName="EventFilter">
-    <DisplayName>EventFilter</DisplayName>
-    <References>
-      <Reference ReferenceType="HasSubtype" IsForward="false">i=719</Reference>
-    </References>
-    <Definition Name="EventFilter">
-      <Field Name="SelectClauses" DataType="i=601" ValueRank="1" />
-      <Field Name="WhereClause" DataType="i=586" />
-    </Definition>
-  </UADataType>
-  <UADataType NodeId="i=948" BrowseName="AggregateConfiguration">
-    <DisplayName>AggregateConfiguration</DisplayName>
-    <References>
-      <Reference ReferenceType="HasSubtype" IsForward="false">i=22</Reference>
-    </References>
-    <Definition Name="AggregateConfiguration">
-      <Field Name="UseServerCapabilitiesDefaults" DataType="i=1" />
-      <Field Name="TreatUncertainAsBad" DataType="i=1" />
-      <Field Name="PercentDataBad" DataType="i=3" />
-      <Field Name="PercentDataGood" DataType="i=3" />
-      <Field Name="UseSlopedExtrapolation" DataType="i=1" />
-    </Definition>
-  </UADataType>
-  <UADataType NodeId="i=920" BrowseName="HistoryEventFieldList">
-    <DisplayName>HistoryEventFieldList</DisplayName>
-    <References>
-      <Reference ReferenceType="HasSubtype" IsForward="false">i=22</Reference>
-    </References>
-    <Definition Name="HistoryEventFieldList">
-      <Field Name="EventFields" ValueRank="1" />
-    </Definition>
-  </UADataType>
   <UAObject NodeId="i=310" BrowseName="Default Binary" SymbolicName="DefaultBinary">
     <DisplayName>Default Binary</DisplayName>
     <References>
@@ -3223,7 +2476,6 @@
       <Reference ReferenceType="HasTypeDefinition">i=76</Reference>
     </References>
   </UAObject>
->>>>>>> 7faafe65
   <UAObject NodeId="i=309" BrowseName="Default XML" SymbolicName="DefaultXml">
     <DisplayName>Default XML</DisplayName>
     <References>
@@ -3480,483 +2732,227 @@
       <Reference ReferenceType="HasTypeDefinition">i=76</Reference>
     </References>
   </UAObject>
-<<<<<<< HEAD
-  <UAObject NodeId="i=310" BrowseName="Default Binary" SymbolicName="DefaultBinary">
-    <DisplayName>Default Binary</DisplayName>
+  <UAObject NodeId="i=15087" BrowseName="Default JSON" SymbolicName="DefaultJson">
+    <DisplayName>Default JSON</DisplayName>
     <References>
       <Reference ReferenceType="HasEncoding" IsForward="false">i=308</Reference>
-      <Reference ReferenceType="HasDescription">i=7665</Reference>
-      <Reference ReferenceType="HasTypeDefinition">i=76</Reference>
-    </References>
-  </UAObject>
-  <UAObject NodeId="i=12207" BrowseName="Default Binary" SymbolicName="DefaultBinary">
-    <DisplayName>Default Binary</DisplayName>
+      <Reference ReferenceType="HasTypeDefinition">i=76</Reference>
+    </References>
+  </UAObject>
+  <UAObject NodeId="i=15095" BrowseName="Default JSON" SymbolicName="DefaultJson">
+    <DisplayName>Default JSON</DisplayName>
     <References>
       <Reference ReferenceType="HasEncoding" IsForward="false">i=12189</Reference>
-      <Reference ReferenceType="HasDescription">i=12213</Reference>
-      <Reference ReferenceType="HasTypeDefinition">i=76</Reference>
-    </References>
-  </UAObject>
-  <UAObject NodeId="i=306" BrowseName="Default Binary" SymbolicName="DefaultBinary">
-    <DisplayName>Default Binary</DisplayName>
+      <Reference ReferenceType="HasTypeDefinition">i=76</Reference>
+    </References>
+  </UAObject>
+  <UAObject NodeId="i=15098" BrowseName="Default JSON" SymbolicName="DefaultJson">
+    <DisplayName>Default JSON</DisplayName>
     <References>
       <Reference ReferenceType="HasEncoding" IsForward="false">i=304</Reference>
-      <Reference ReferenceType="HasDescription">i=7662</Reference>
-      <Reference ReferenceType="HasTypeDefinition">i=76</Reference>
-    </References>
-  </UAObject>
-  <UAObject NodeId="i=314" BrowseName="Default Binary" SymbolicName="DefaultBinary">
-    <DisplayName>Default Binary</DisplayName>
+      <Reference ReferenceType="HasTypeDefinition">i=76</Reference>
+    </References>
+  </UAObject>
+  <UAObject NodeId="i=15099" BrowseName="Default JSON" SymbolicName="DefaultJson">
+    <DisplayName>Default JSON</DisplayName>
     <References>
       <Reference ReferenceType="HasEncoding" IsForward="false">i=312</Reference>
-      <Reference ReferenceType="HasDescription">i=7668</Reference>
-      <Reference ReferenceType="HasTypeDefinition">i=76</Reference>
-    </References>
-  </UAObject>
-  <UAObject NodeId="i=434" BrowseName="Default Binary" SymbolicName="DefaultBinary">
-    <DisplayName>Default Binary</DisplayName>
+      <Reference ReferenceType="HasTypeDefinition">i=76</Reference>
+    </References>
+  </UAObject>
+  <UAObject NodeId="i=15102" BrowseName="Default JSON" SymbolicName="DefaultJson">
+    <DisplayName>Default JSON</DisplayName>
     <References>
       <Reference ReferenceType="HasEncoding" IsForward="false">i=432</Reference>
-      <Reference ReferenceType="HasDescription">i=7782</Reference>
-      <Reference ReferenceType="HasTypeDefinition">i=76</Reference>
-    </References>
-  </UAObject>
-  <UAObject NodeId="i=12900" BrowseName="Default Binary" SymbolicName="DefaultBinary">
-    <DisplayName>Default Binary</DisplayName>
+      <Reference ReferenceType="HasTypeDefinition">i=76</Reference>
+    </References>
+  </UAObject>
+  <UAObject NodeId="i=15105" BrowseName="Default JSON" SymbolicName="DefaultJson">
+    <DisplayName>Default JSON</DisplayName>
     <References>
       <Reference ReferenceType="HasEncoding" IsForward="false">i=12890</Reference>
-      <Reference ReferenceType="HasDescription">i=12902</Reference>
-      <Reference ReferenceType="HasTypeDefinition">i=76</Reference>
-    </References>
-  </UAObject>
-  <UAObject NodeId="i=12901" BrowseName="Default Binary" SymbolicName="DefaultBinary">
-    <DisplayName>Default Binary</DisplayName>
+      <Reference ReferenceType="HasTypeDefinition">i=76</Reference>
+    </References>
+  </UAObject>
+  <UAObject NodeId="i=15106" BrowseName="Default JSON" SymbolicName="DefaultJson">
+    <DisplayName>Default JSON</DisplayName>
     <References>
       <Reference ReferenceType="HasEncoding" IsForward="false">i=12891</Reference>
-      <Reference ReferenceType="HasDescription">i=12905</Reference>
-      <Reference ReferenceType="HasTypeDefinition">i=76</Reference>
-    </References>
-  </UAObject>
-  <UAObject NodeId="i=346" BrowseName="Default Binary" SymbolicName="DefaultBinary">
-    <DisplayName>Default Binary</DisplayName>
+      <Reference ReferenceType="HasTypeDefinition">i=76</Reference>
+    </References>
+  </UAObject>
+  <UAObject NodeId="i=15136" BrowseName="Default JSON" SymbolicName="DefaultJson">
+    <DisplayName>Default JSON</DisplayName>
     <References>
       <Reference ReferenceType="HasEncoding" IsForward="false">i=344</Reference>
-      <Reference ReferenceType="HasDescription">i=7698</Reference>
-      <Reference ReferenceType="HasTypeDefinition">i=76</Reference>
-    </References>
-  </UAObject>
-  <UAObject NodeId="i=318" BrowseName="Default Binary" SymbolicName="DefaultBinary">
-    <DisplayName>Default Binary</DisplayName>
+      <Reference ReferenceType="HasTypeDefinition">i=76</Reference>
+    </References>
+  </UAObject>
+  <UAObject NodeId="i=15140" BrowseName="Default JSON" SymbolicName="DefaultJson">
+    <DisplayName>Default JSON</DisplayName>
     <References>
       <Reference ReferenceType="HasEncoding" IsForward="false">i=316</Reference>
-      <Reference ReferenceType="HasDescription">i=7671</Reference>
-      <Reference ReferenceType="HasTypeDefinition">i=76</Reference>
-    </References>
-  </UAObject>
-  <UAObject NodeId="i=321" BrowseName="Default Binary" SymbolicName="DefaultBinary">
-    <DisplayName>Default Binary</DisplayName>
+      <Reference ReferenceType="HasTypeDefinition">i=76</Reference>
+    </References>
+  </UAObject>
+  <UAObject NodeId="i=15141" BrowseName="Default JSON" SymbolicName="DefaultJson">
+    <DisplayName>Default JSON</DisplayName>
     <References>
       <Reference ReferenceType="HasEncoding" IsForward="false">i=319</Reference>
-      <Reference ReferenceType="HasDescription">i=7674</Reference>
-      <Reference ReferenceType="HasTypeDefinition">i=76</Reference>
-    </References>
-  </UAObject>
-  <UAObject NodeId="i=324" BrowseName="Default Binary" SymbolicName="DefaultBinary">
-    <DisplayName>Default Binary</DisplayName>
+      <Reference ReferenceType="HasTypeDefinition">i=76</Reference>
+    </References>
+  </UAObject>
+  <UAObject NodeId="i=15142" BrowseName="Default JSON" SymbolicName="DefaultJson">
+    <DisplayName>Default JSON</DisplayName>
     <References>
       <Reference ReferenceType="HasEncoding" IsForward="false">i=322</Reference>
-      <Reference ReferenceType="HasDescription">i=7677</Reference>
-      <Reference ReferenceType="HasTypeDefinition">i=76</Reference>
-    </References>
-  </UAObject>
-  <UAObject NodeId="i=327" BrowseName="Default Binary" SymbolicName="DefaultBinary">
-    <DisplayName>Default Binary</DisplayName>
+      <Reference ReferenceType="HasTypeDefinition">i=76</Reference>
+    </References>
+  </UAObject>
+  <UAObject NodeId="i=15143" BrowseName="Default JSON" SymbolicName="DefaultJson">
+    <DisplayName>Default JSON</DisplayName>
     <References>
       <Reference ReferenceType="HasEncoding" IsForward="false">i=325</Reference>
-      <Reference ReferenceType="HasDescription">i=7680</Reference>
-      <Reference ReferenceType="HasTypeDefinition">i=76</Reference>
-    </References>
-  </UAObject>
-  <UAObject NodeId="i=940" BrowseName="Default Binary" SymbolicName="DefaultBinary">
-    <DisplayName>Default Binary</DisplayName>
+      <Reference ReferenceType="HasTypeDefinition">i=76</Reference>
+    </References>
+  </UAObject>
+  <UAObject NodeId="i=15144" BrowseName="Default JSON" SymbolicName="DefaultJson">
+    <DisplayName>Default JSON</DisplayName>
     <References>
       <Reference ReferenceType="HasEncoding" IsForward="false">i=938</Reference>
-      <Reference ReferenceType="HasDescription">i=7683</Reference>
-      <Reference ReferenceType="HasTypeDefinition">i=76</Reference>
-    </References>
-  </UAObject>
-  <UAObject NodeId="i=378" BrowseName="Default Binary" SymbolicName="DefaultBinary">
-    <DisplayName>Default Binary</DisplayName>
+      <Reference ReferenceType="HasTypeDefinition">i=76</Reference>
+    </References>
+  </UAObject>
+  <UAObject NodeId="i=15165" BrowseName="Default JSON" SymbolicName="DefaultJson">
+    <DisplayName>Default JSON</DisplayName>
     <References>
       <Reference ReferenceType="HasEncoding" IsForward="false">i=376</Reference>
-      <Reference ReferenceType="HasDescription">i=7728</Reference>
-      <Reference ReferenceType="HasTypeDefinition">i=76</Reference>
-    </References>
-  </UAObject>
-  <UAObject NodeId="i=381" BrowseName="Default Binary" SymbolicName="DefaultBinary">
-    <DisplayName>Default Binary</DisplayName>
+      <Reference ReferenceType="HasTypeDefinition">i=76</Reference>
+    </References>
+  </UAObject>
+  <UAObject NodeId="i=15169" BrowseName="Default JSON" SymbolicName="DefaultJson">
+    <DisplayName>Default JSON</DisplayName>
     <References>
       <Reference ReferenceType="HasEncoding" IsForward="false">i=379</Reference>
-      <Reference ReferenceType="HasDescription">i=7731</Reference>
-      <Reference ReferenceType="HasTypeDefinition">i=76</Reference>
-    </References>
-  </UAObject>
-  <UAObject NodeId="i=384" BrowseName="Default Binary" SymbolicName="DefaultBinary">
-    <DisplayName>Default Binary</DisplayName>
+      <Reference ReferenceType="HasTypeDefinition">i=76</Reference>
+    </References>
+  </UAObject>
+  <UAObject NodeId="i=15172" BrowseName="Default JSON" SymbolicName="DefaultJson">
+    <DisplayName>Default JSON</DisplayName>
     <References>
       <Reference ReferenceType="HasEncoding" IsForward="false">i=382</Reference>
-      <Reference ReferenceType="HasDescription">i=7734</Reference>
-      <Reference ReferenceType="HasTypeDefinition">i=76</Reference>
-    </References>
-  </UAObject>
-  <UAObject NodeId="i=387" BrowseName="Default Binary" SymbolicName="DefaultBinary">
-    <DisplayName>Default Binary</DisplayName>
+      <Reference ReferenceType="HasTypeDefinition">i=76</Reference>
+    </References>
+  </UAObject>
+  <UAObject NodeId="i=15175" BrowseName="Default JSON" SymbolicName="DefaultJson">
+    <DisplayName>Default JSON</DisplayName>
     <References>
       <Reference ReferenceType="HasEncoding" IsForward="false">i=385</Reference>
-      <Reference ReferenceType="HasDescription">i=7737</Reference>
-      <Reference ReferenceType="HasTypeDefinition">i=76</Reference>
-    </References>
-  </UAObject>
-  <UAObject NodeId="i=539" BrowseName="Default Binary" SymbolicName="DefaultBinary">
-    <DisplayName>Default Binary</DisplayName>
+      <Reference ReferenceType="HasTypeDefinition">i=76</Reference>
+    </References>
+  </UAObject>
+  <UAObject NodeId="i=15188" BrowseName="Default JSON" SymbolicName="DefaultJson">
+    <DisplayName>Default JSON</DisplayName>
     <References>
       <Reference ReferenceType="HasEncoding" IsForward="false">i=537</Reference>
-      <Reference ReferenceType="HasDescription">i=12718</Reference>
-      <Reference ReferenceType="HasTypeDefinition">i=76</Reference>
-    </References>
-  </UAObject>
-  <UAObject NodeId="i=542" BrowseName="Default Binary" SymbolicName="DefaultBinary">
-    <DisplayName>Default Binary</DisplayName>
+      <Reference ReferenceType="HasTypeDefinition">i=76</Reference>
+    </References>
+  </UAObject>
+  <UAObject NodeId="i=15189" BrowseName="Default JSON" SymbolicName="DefaultJson">
+    <DisplayName>Default JSON</DisplayName>
     <References>
       <Reference ReferenceType="HasEncoding" IsForward="false">i=540</Reference>
-      <Reference ReferenceType="HasDescription">i=12721</Reference>
-      <Reference ReferenceType="HasTypeDefinition">i=76</Reference>
-    </References>
-  </UAObject>
-  <UAObject NodeId="i=333" BrowseName="Default Binary" SymbolicName="DefaultBinary">
-    <DisplayName>Default Binary</DisplayName>
+      <Reference ReferenceType="HasTypeDefinition">i=76</Reference>
+    </References>
+  </UAObject>
+  <UAObject NodeId="i=15199" BrowseName="Default JSON" SymbolicName="DefaultJson">
+    <DisplayName>Default JSON</DisplayName>
     <References>
       <Reference ReferenceType="HasEncoding" IsForward="false">i=331</Reference>
-      <Reference ReferenceType="HasDescription">i=7686</Reference>
-      <Reference ReferenceType="HasTypeDefinition">i=76</Reference>
-    </References>
-  </UAObject>
-  <UAObject NodeId="i=585" BrowseName="Default Binary" SymbolicName="DefaultBinary">
-    <DisplayName>Default Binary</DisplayName>
+      <Reference ReferenceType="HasTypeDefinition">i=76</Reference>
+    </References>
+  </UAObject>
+  <UAObject NodeId="i=15204" BrowseName="Default JSON" SymbolicName="DefaultJson">
+    <DisplayName>Default JSON</DisplayName>
     <References>
       <Reference ReferenceType="HasEncoding" IsForward="false">i=583</Reference>
-      <Reference ReferenceType="HasDescription">i=7929</Reference>
-      <Reference ReferenceType="HasTypeDefinition">i=76</Reference>
-    </References>
-  </UAObject>
-  <UAObject NodeId="i=588" BrowseName="Default Binary" SymbolicName="DefaultBinary">
-    <DisplayName>Default Binary</DisplayName>
+      <Reference ReferenceType="HasTypeDefinition">i=76</Reference>
+    </References>
+  </UAObject>
+  <UAObject NodeId="i=15205" BrowseName="Default JSON" SymbolicName="DefaultJson">
+    <DisplayName>Default JSON</DisplayName>
     <References>
       <Reference ReferenceType="HasEncoding" IsForward="false">i=586</Reference>
-      <Reference ReferenceType="HasDescription">i=7932</Reference>
-      <Reference ReferenceType="HasTypeDefinition">i=76</Reference>
-    </References>
-  </UAObject>
-  <UAObject NodeId="i=591" BrowseName="Default Binary" SymbolicName="DefaultBinary">
-    <DisplayName>Default Binary</DisplayName>
+      <Reference ReferenceType="HasTypeDefinition">i=76</Reference>
+    </References>
+  </UAObject>
+  <UAObject NodeId="i=15206" BrowseName="Default JSON" SymbolicName="DefaultJson">
+    <DisplayName>Default JSON</DisplayName>
     <References>
       <Reference ReferenceType="HasEncoding" IsForward="false">i=589</Reference>
-      <Reference ReferenceType="HasDescription">i=7935</Reference>
-      <Reference ReferenceType="HasTypeDefinition">i=76</Reference>
-    </References>
-  </UAObject>
-  <UAObject NodeId="i=594" BrowseName="Default Binary" SymbolicName="DefaultBinary">
-    <DisplayName>Default Binary</DisplayName>
+      <Reference ReferenceType="HasTypeDefinition">i=76</Reference>
+    </References>
+  </UAObject>
+  <UAObject NodeId="i=15207" BrowseName="Default JSON" SymbolicName="DefaultJson">
+    <DisplayName>Default JSON</DisplayName>
     <References>
       <Reference ReferenceType="HasEncoding" IsForward="false">i=592</Reference>
-      <Reference ReferenceType="HasDescription">i=7938</Reference>
-      <Reference ReferenceType="HasTypeDefinition">i=76</Reference>
-    </References>
-  </UAObject>
-  <UAObject NodeId="i=597" BrowseName="Default Binary" SymbolicName="DefaultBinary">
-    <DisplayName>Default Binary</DisplayName>
+      <Reference ReferenceType="HasTypeDefinition">i=76</Reference>
+    </References>
+  </UAObject>
+  <UAObject NodeId="i=15208" BrowseName="Default JSON" SymbolicName="DefaultJson">
+    <DisplayName>Default JSON</DisplayName>
     <References>
       <Reference ReferenceType="HasEncoding" IsForward="false">i=595</Reference>
-      <Reference ReferenceType="HasDescription">i=7941</Reference>
-      <Reference ReferenceType="HasTypeDefinition">i=76</Reference>
-    </References>
-  </UAObject>
-  <UAObject NodeId="i=600" BrowseName="Default Binary" SymbolicName="DefaultBinary">
-    <DisplayName>Default Binary</DisplayName>
+      <Reference ReferenceType="HasTypeDefinition">i=76</Reference>
+    </References>
+  </UAObject>
+  <UAObject NodeId="i=15209" BrowseName="Default JSON" SymbolicName="DefaultJson">
+    <DisplayName>Default JSON</DisplayName>
     <References>
       <Reference ReferenceType="HasEncoding" IsForward="false">i=598</Reference>
-      <Reference ReferenceType="HasDescription">i=7944</Reference>
-      <Reference ReferenceType="HasTypeDefinition">i=76</Reference>
-    </References>
-  </UAObject>
-  <UAObject NodeId="i=603" BrowseName="Default Binary" SymbolicName="DefaultBinary">
-    <DisplayName>Default Binary</DisplayName>
+      <Reference ReferenceType="HasTypeDefinition">i=76</Reference>
+    </References>
+  </UAObject>
+  <UAObject NodeId="i=15210" BrowseName="Default JSON" SymbolicName="DefaultJson">
+    <DisplayName>Default JSON</DisplayName>
     <References>
       <Reference ReferenceType="HasEncoding" IsForward="false">i=601</Reference>
-      <Reference ReferenceType="HasDescription">i=7947</Reference>
-      <Reference ReferenceType="HasTypeDefinition">i=76</Reference>
-    </References>
-  </UAObject>
-  <UAObject NodeId="i=661" BrowseName="Default Binary" SymbolicName="DefaultBinary">
-    <DisplayName>Default Binary</DisplayName>
+      <Reference ReferenceType="HasTypeDefinition">i=76</Reference>
+    </References>
+  </UAObject>
+  <UAObject NodeId="i=15273" BrowseName="Default JSON" SymbolicName="DefaultJson">
+    <DisplayName>Default JSON</DisplayName>
     <References>
       <Reference ReferenceType="HasEncoding" IsForward="false">i=659</Reference>
-      <Reference ReferenceType="HasDescription">i=8004</Reference>
-      <Reference ReferenceType="HasTypeDefinition">i=76</Reference>
-    </References>
-  </UAObject>
-  <UAObject NodeId="i=721" BrowseName="Default Binary" SymbolicName="DefaultBinary">
-    <DisplayName>Default Binary</DisplayName>
+      <Reference ReferenceType="HasTypeDefinition">i=76</Reference>
+    </References>
+  </UAObject>
+  <UAObject NodeId="i=15293" BrowseName="Default JSON" SymbolicName="DefaultJson">
+    <DisplayName>Default JSON</DisplayName>
     <References>
       <Reference ReferenceType="HasEncoding" IsForward="false">i=719</Reference>
-      <Reference ReferenceType="HasDescription">i=8067</Reference>
-      <Reference ReferenceType="HasTypeDefinition">i=76</Reference>
-    </References>
-  </UAObject>
-  <UAObject NodeId="i=727" BrowseName="Default Binary" SymbolicName="DefaultBinary">
-    <DisplayName>Default Binary</DisplayName>
+      <Reference ReferenceType="HasTypeDefinition">i=76</Reference>
+    </References>
+  </UAObject>
+  <UAObject NodeId="i=15295" BrowseName="Default JSON" SymbolicName="DefaultJson">
+    <DisplayName>Default JSON</DisplayName>
     <References>
       <Reference ReferenceType="HasEncoding" IsForward="false">i=725</Reference>
-      <Reference ReferenceType="HasDescription">i=8073</Reference>
-      <Reference ReferenceType="HasTypeDefinition">i=76</Reference>
-    </References>
-  </UAObject>
-  <UAObject NodeId="i=950" BrowseName="Default Binary" SymbolicName="DefaultBinary">
-    <DisplayName>Default Binary</DisplayName>
+      <Reference ReferenceType="HasTypeDefinition">i=76</Reference>
+    </References>
+  </UAObject>
+  <UAObject NodeId="i=15304" BrowseName="Default JSON" SymbolicName="DefaultJson">
+    <DisplayName>Default JSON</DisplayName>
     <References>
       <Reference ReferenceType="HasEncoding" IsForward="false">i=948</Reference>
-      <Reference ReferenceType="HasDescription">i=8076</Reference>
-      <Reference ReferenceType="HasTypeDefinition">i=76</Reference>
-    </References>
-  </UAObject>
-  <UAObject NodeId="i=922" BrowseName="Default Binary" SymbolicName="DefaultBinary">
-    <DisplayName>Default Binary</DisplayName>
+      <Reference ReferenceType="HasTypeDefinition">i=76</Reference>
+    </References>
+  </UAObject>
+  <UAObject NodeId="i=15349" BrowseName="Default JSON" SymbolicName="DefaultJson">
+    <DisplayName>Default JSON</DisplayName>
     <References>
       <Reference ReferenceType="HasEncoding" IsForward="false">i=920</Reference>
-      <Reference ReferenceType="HasDescription">i=8172</Reference>
-=======
-  <UAObject NodeId="i=15087" BrowseName="Default JSON" SymbolicName="DefaultJson">
-    <DisplayName>Default JSON</DisplayName>
-    <References>
-      <Reference ReferenceType="HasEncoding" IsForward="false">i=308</Reference>
-      <Reference ReferenceType="HasTypeDefinition">i=76</Reference>
-    </References>
-  </UAObject>
-  <UAObject NodeId="i=15095" BrowseName="Default JSON" SymbolicName="DefaultJson">
-    <DisplayName>Default JSON</DisplayName>
-    <References>
-      <Reference ReferenceType="HasEncoding" IsForward="false">i=12189</Reference>
-      <Reference ReferenceType="HasTypeDefinition">i=76</Reference>
-    </References>
-  </UAObject>
-  <UAObject NodeId="i=15098" BrowseName="Default JSON" SymbolicName="DefaultJson">
-    <DisplayName>Default JSON</DisplayName>
-    <References>
-      <Reference ReferenceType="HasEncoding" IsForward="false">i=304</Reference>
-      <Reference ReferenceType="HasTypeDefinition">i=76</Reference>
-    </References>
-  </UAObject>
-  <UAObject NodeId="i=15099" BrowseName="Default JSON" SymbolicName="DefaultJson">
-    <DisplayName>Default JSON</DisplayName>
-    <References>
-      <Reference ReferenceType="HasEncoding" IsForward="false">i=312</Reference>
-      <Reference ReferenceType="HasTypeDefinition">i=76</Reference>
-    </References>
-  </UAObject>
-  <UAObject NodeId="i=15102" BrowseName="Default JSON" SymbolicName="DefaultJson">
-    <DisplayName>Default JSON</DisplayName>
-    <References>
-      <Reference ReferenceType="HasEncoding" IsForward="false">i=432</Reference>
-      <Reference ReferenceType="HasTypeDefinition">i=76</Reference>
-    </References>
-  </UAObject>
-  <UAObject NodeId="i=15105" BrowseName="Default JSON" SymbolicName="DefaultJson">
-    <DisplayName>Default JSON</DisplayName>
-    <References>
-      <Reference ReferenceType="HasEncoding" IsForward="false">i=12890</Reference>
-      <Reference ReferenceType="HasTypeDefinition">i=76</Reference>
-    </References>
-  </UAObject>
-  <UAObject NodeId="i=15106" BrowseName="Default JSON" SymbolicName="DefaultJson">
-    <DisplayName>Default JSON</DisplayName>
-    <References>
-      <Reference ReferenceType="HasEncoding" IsForward="false">i=12891</Reference>
-      <Reference ReferenceType="HasTypeDefinition">i=76</Reference>
-    </References>
-  </UAObject>
-  <UAObject NodeId="i=15136" BrowseName="Default JSON" SymbolicName="DefaultJson">
-    <DisplayName>Default JSON</DisplayName>
-    <References>
-      <Reference ReferenceType="HasEncoding" IsForward="false">i=344</Reference>
-      <Reference ReferenceType="HasTypeDefinition">i=76</Reference>
-    </References>
-  </UAObject>
-  <UAObject NodeId="i=15140" BrowseName="Default JSON" SymbolicName="DefaultJson">
-    <DisplayName>Default JSON</DisplayName>
-    <References>
-      <Reference ReferenceType="HasEncoding" IsForward="false">i=316</Reference>
-      <Reference ReferenceType="HasTypeDefinition">i=76</Reference>
-    </References>
-  </UAObject>
-  <UAObject NodeId="i=15141" BrowseName="Default JSON" SymbolicName="DefaultJson">
-    <DisplayName>Default JSON</DisplayName>
-    <References>
-      <Reference ReferenceType="HasEncoding" IsForward="false">i=319</Reference>
-      <Reference ReferenceType="HasTypeDefinition">i=76</Reference>
-    </References>
-  </UAObject>
-  <UAObject NodeId="i=15142" BrowseName="Default JSON" SymbolicName="DefaultJson">
-    <DisplayName>Default JSON</DisplayName>
-    <References>
-      <Reference ReferenceType="HasEncoding" IsForward="false">i=322</Reference>
-      <Reference ReferenceType="HasTypeDefinition">i=76</Reference>
-    </References>
-  </UAObject>
-  <UAObject NodeId="i=15143" BrowseName="Default JSON" SymbolicName="DefaultJson">
-    <DisplayName>Default JSON</DisplayName>
-    <References>
-      <Reference ReferenceType="HasEncoding" IsForward="false">i=325</Reference>
-      <Reference ReferenceType="HasTypeDefinition">i=76</Reference>
-    </References>
-  </UAObject>
-  <UAObject NodeId="i=15144" BrowseName="Default JSON" SymbolicName="DefaultJson">
-    <DisplayName>Default JSON</DisplayName>
-    <References>
-      <Reference ReferenceType="HasEncoding" IsForward="false">i=938</Reference>
-      <Reference ReferenceType="HasTypeDefinition">i=76</Reference>
-    </References>
-  </UAObject>
-  <UAObject NodeId="i=15165" BrowseName="Default JSON" SymbolicName="DefaultJson">
-    <DisplayName>Default JSON</DisplayName>
-    <References>
-      <Reference ReferenceType="HasEncoding" IsForward="false">i=376</Reference>
-      <Reference ReferenceType="HasTypeDefinition">i=76</Reference>
-    </References>
-  </UAObject>
-  <UAObject NodeId="i=15169" BrowseName="Default JSON" SymbolicName="DefaultJson">
-    <DisplayName>Default JSON</DisplayName>
-    <References>
-      <Reference ReferenceType="HasEncoding" IsForward="false">i=379</Reference>
-      <Reference ReferenceType="HasTypeDefinition">i=76</Reference>
-    </References>
-  </UAObject>
-  <UAObject NodeId="i=15172" BrowseName="Default JSON" SymbolicName="DefaultJson">
-    <DisplayName>Default JSON</DisplayName>
-    <References>
-      <Reference ReferenceType="HasEncoding" IsForward="false">i=382</Reference>
-      <Reference ReferenceType="HasTypeDefinition">i=76</Reference>
-    </References>
-  </UAObject>
-  <UAObject NodeId="i=15175" BrowseName="Default JSON" SymbolicName="DefaultJson">
-    <DisplayName>Default JSON</DisplayName>
-    <References>
-      <Reference ReferenceType="HasEncoding" IsForward="false">i=385</Reference>
-      <Reference ReferenceType="HasTypeDefinition">i=76</Reference>
-    </References>
-  </UAObject>
-  <UAObject NodeId="i=15188" BrowseName="Default JSON" SymbolicName="DefaultJson">
-    <DisplayName>Default JSON</DisplayName>
-    <References>
-      <Reference ReferenceType="HasEncoding" IsForward="false">i=537</Reference>
-      <Reference ReferenceType="HasTypeDefinition">i=76</Reference>
-    </References>
-  </UAObject>
-  <UAObject NodeId="i=15189" BrowseName="Default JSON" SymbolicName="DefaultJson">
-    <DisplayName>Default JSON</DisplayName>
-    <References>
-      <Reference ReferenceType="HasEncoding" IsForward="false">i=540</Reference>
-      <Reference ReferenceType="HasTypeDefinition">i=76</Reference>
-    </References>
-  </UAObject>
-  <UAObject NodeId="i=15199" BrowseName="Default JSON" SymbolicName="DefaultJson">
-    <DisplayName>Default JSON</DisplayName>
-    <References>
-      <Reference ReferenceType="HasEncoding" IsForward="false">i=331</Reference>
-      <Reference ReferenceType="HasTypeDefinition">i=76</Reference>
-    </References>
-  </UAObject>
-  <UAObject NodeId="i=15204" BrowseName="Default JSON" SymbolicName="DefaultJson">
-    <DisplayName>Default JSON</DisplayName>
-    <References>
-      <Reference ReferenceType="HasEncoding" IsForward="false">i=583</Reference>
-      <Reference ReferenceType="HasTypeDefinition">i=76</Reference>
-    </References>
-  </UAObject>
-  <UAObject NodeId="i=15205" BrowseName="Default JSON" SymbolicName="DefaultJson">
-    <DisplayName>Default JSON</DisplayName>
-    <References>
-      <Reference ReferenceType="HasEncoding" IsForward="false">i=586</Reference>
-      <Reference ReferenceType="HasTypeDefinition">i=76</Reference>
-    </References>
-  </UAObject>
-  <UAObject NodeId="i=15206" BrowseName="Default JSON" SymbolicName="DefaultJson">
-    <DisplayName>Default JSON</DisplayName>
-    <References>
-      <Reference ReferenceType="HasEncoding" IsForward="false">i=589</Reference>
-      <Reference ReferenceType="HasTypeDefinition">i=76</Reference>
-    </References>
-  </UAObject>
-  <UAObject NodeId="i=15207" BrowseName="Default JSON" SymbolicName="DefaultJson">
-    <DisplayName>Default JSON</DisplayName>
-    <References>
-      <Reference ReferenceType="HasEncoding" IsForward="false">i=592</Reference>
-      <Reference ReferenceType="HasTypeDefinition">i=76</Reference>
-    </References>
-  </UAObject>
-  <UAObject NodeId="i=15208" BrowseName="Default JSON" SymbolicName="DefaultJson">
-    <DisplayName>Default JSON</DisplayName>
-    <References>
-      <Reference ReferenceType="HasEncoding" IsForward="false">i=595</Reference>
-      <Reference ReferenceType="HasTypeDefinition">i=76</Reference>
-    </References>
-  </UAObject>
-  <UAObject NodeId="i=15209" BrowseName="Default JSON" SymbolicName="DefaultJson">
-    <DisplayName>Default JSON</DisplayName>
-    <References>
-      <Reference ReferenceType="HasEncoding" IsForward="false">i=598</Reference>
-      <Reference ReferenceType="HasTypeDefinition">i=76</Reference>
-    </References>
-  </UAObject>
-  <UAObject NodeId="i=15210" BrowseName="Default JSON" SymbolicName="DefaultJson">
-    <DisplayName>Default JSON</DisplayName>
-    <References>
-      <Reference ReferenceType="HasEncoding" IsForward="false">i=601</Reference>
-      <Reference ReferenceType="HasTypeDefinition">i=76</Reference>
-    </References>
-  </UAObject>
-  <UAObject NodeId="i=15273" BrowseName="Default JSON" SymbolicName="DefaultJson">
-    <DisplayName>Default JSON</DisplayName>
-    <References>
-      <Reference ReferenceType="HasEncoding" IsForward="false">i=659</Reference>
-      <Reference ReferenceType="HasTypeDefinition">i=76</Reference>
-    </References>
-  </UAObject>
-  <UAObject NodeId="i=15293" BrowseName="Default JSON" SymbolicName="DefaultJson">
-    <DisplayName>Default JSON</DisplayName>
-    <References>
-      <Reference ReferenceType="HasEncoding" IsForward="false">i=719</Reference>
-      <Reference ReferenceType="HasTypeDefinition">i=76</Reference>
-    </References>
-  </UAObject>
-  <UAObject NodeId="i=15295" BrowseName="Default JSON" SymbolicName="DefaultJson">
-    <DisplayName>Default JSON</DisplayName>
-    <References>
-      <Reference ReferenceType="HasEncoding" IsForward="false">i=725</Reference>
-      <Reference ReferenceType="HasTypeDefinition">i=76</Reference>
-    </References>
-  </UAObject>
-  <UAObject NodeId="i=15304" BrowseName="Default JSON" SymbolicName="DefaultJson">
-    <DisplayName>Default JSON</DisplayName>
-    <References>
-      <Reference ReferenceType="HasEncoding" IsForward="false">i=948</Reference>
-      <Reference ReferenceType="HasTypeDefinition">i=76</Reference>
-    </References>
-  </UAObject>
-  <UAObject NodeId="i=15349" BrowseName="Default JSON" SymbolicName="DefaultJson">
-    <DisplayName>Default JSON</DisplayName>
-    <References>
-      <Reference ReferenceType="HasEncoding" IsForward="false">i=920</Reference>
->>>>>>> 7faafe65
       <Reference ReferenceType="HasTypeDefinition">i=76</Reference>
     </References>
   </UAObject>
